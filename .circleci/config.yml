--- conflicted
+++ resolved
@@ -46,13 +46,8 @@
             - example/node_modules
       - persist_to_workspace:
           root: .
-<<<<<<< HEAD
-          paths: .
-
-=======
           paths: 
             - .
->>>>>>> ed60faed
   lint:
     executor: default
     steps:
@@ -88,12 +83,8 @@
           path: coverage
           destination: coverage
       - save_cache:
-<<<<<<< HEAD
-          paths: ./cache/jest
-=======
           paths: 
             - ./cache/jest
->>>>>>> ed60faed
           key: jest-cache-{{ .Branch }}
 
   build-package:
