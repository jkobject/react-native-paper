import * as React from 'react';
import { StyleSheet, StyleProp, ViewStyle } from 'react-native';
import Text from '../Typography/Text';
import TouchableRipple from '../TouchableRipple/TouchableRipple';
import type { $RemoveChildren } from '../../types';

type Props = $RemoveChildren<typeof TouchableRipple> & {
  /**
   * Content of the `DataTableCell`.
   */
  children: React.ReactNode;
  /**
   * Align the text to the right. Generally monetary or number fields are aligned to right.
   */
  numeric?: boolean;
  /**
   * Function to execute on press.
   */
  onPress?: () => void;
  style?: StyleProp<ViewStyle>;
};

/**
 * A component to show a single cell inside of a table.
 *
 * <div class="screenshots">
 *   <figure>
 *     <img class="medium" src="screenshots/data-table-row-cell.png" />
 *   </figure>
 * </div>
 *
 *
 * ## Usage
 * ```js
 * import * as React from 'react';
 * import { DataTable } from 'react-native-paper';
 *
 * const MyComponent = () => (
 *      <DataTable.Row>
 *        <DataTable.Cell numeric>1</DataTable.Cell>
 *        <DataTable.Cell numeric>2</DataTable.Cell>
 *        <DataTable.Cell numeric>3</DataTable.Cell>
 *        <DataTable.Cell numeric>4</DataTable.Cell>
 *      </DataTable.Row>
 * );
 *
 * export default MyComponent;
 * ```
 */
<<<<<<< HEAD

class DataTableCell extends React.Component<Props> {
  static displayName = 'DataTable.Cell';
=======
>>>>>>> ed60faed

const DataTableCell = ({ children, style, numeric, ...rest }: Props) => (
  <TouchableRipple
    {...rest}
    style={[styles.container, numeric && styles.right, style]}
  >
    <Text numberOfLines={1}>{children}</Text>
  </TouchableRipple>
);

DataTableCell.displayName = 'DataTable.Cell';

const styles = StyleSheet.create({
  container: {
    flex: 1,
    flexDirection: 'row',
    alignItems: 'center',
  },

  right: {
    justifyContent: 'flex-end',
  },
});

export default DataTableCell;<|MERGE_RESOLUTION|>--- conflicted
+++ resolved
@@ -47,12 +47,6 @@
  * export default MyComponent;
  * ```
  */
-<<<<<<< HEAD
-
-class DataTableCell extends React.Component<Props> {
-  static displayName = 'DataTable.Cell';
-=======
->>>>>>> ed60faed
 
 const DataTableCell = ({ children, style, numeric, ...rest }: Props) => (
   <TouchableRipple
