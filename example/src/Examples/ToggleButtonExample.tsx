import * as React from 'react';
import { View, StyleSheet, ImageBackground } from 'react-native';
import { ToggleButton, List, useTheme } from 'react-native-paper';

type StatusState = 'checked' | 'unchecked';

const ToggleButtonExample = () => {
  const [first, setFirst] = React.useState<string>('bold');
  const [fruit, setFruit] = React.useState<string>('watermelon');
  const [status, setStatus] = React.useState<StatusState>('checked');

  const {
    colors: { background },
  } = useTheme();

  return (
    <View style={[styles.container, { backgroundColor: background }]}>
      <List.Section title="Single">
        <View style={styles.padding}>
          <ToggleButton
            icon="android"
            value="android"
            status={status}
<<<<<<< HEAD
            onPress={status =>
=======
            onPress={(status) =>
>>>>>>> ed60faed
              setStatus(status === 'checked' ? 'unchecked' : 'checked')
            }
          />
        </View>
      </List.Section>
      <List.Section title="Group">
        <ToggleButton.Row
          value={first}
          onValueChange={(value: string) => setFirst(value)}
          style={styles.padding}
        >
          <ToggleButton disabled icon="format-italic" value="italic" />
          <ToggleButton icon="format-bold" value="bold" />
          <ToggleButton icon="format-underline" value="underlined" />
          <ToggleButton icon="format-color-text" value="format-color" />
        </ToggleButton.Row>
      </List.Section>
      <List.Section title="Custom">
        <View style={[styles.padding, styles.row]}>
          <ToggleButton.Group
            value={fruit}
            onValueChange={(value: string) => setFruit(value)}
          >
            <ImageBackground
              style={{
                width: 143,
                height: 153,
                margin: 2,
              }}
              source={{
                uri:
                  'https://images.pexels.com/photos/1068534/pexels-photo-1068534.jpeg?auto=compress&cs=tinysrgb&h=750&w=1260',
              }}
            >
              <ToggleButton
                value="watermelon"
                size={24}
                style={{
                  position: 'absolute',
                  right: 0,
                }}
                color="white"
                icon={fruit === 'watermelon' ? 'heart' : 'heart-outline'}
              />
            </ImageBackground>
            <ImageBackground
              style={{
                width: 143,
                height: 153,
                margin: 2,
              }}
              source={{
                uri:
                  'https://images.pexels.com/photos/46174/strawberries-berries-fruit-freshness-46174.jpeg?auto=compress&cs=tinysrgb&h=750&w=1260',
              }}
            >
              <ToggleButton
                value="strawberries"
                size={24}
                style={{
                  position: 'absolute',
                  right: 0,
                }}
                color="white"
                icon={fruit === 'strawberries' ? 'heart' : 'heart-outline'}
              />
            </ImageBackground>
          </ToggleButton.Group>
        </View>
      </List.Section>
    </View>
  );
};

ToggleButtonExample.title = 'Toggle Button';

const styles = StyleSheet.create({
  container: {
    flex: 1,
  },
  padding: {
    paddingHorizontal: 16,
  },
  row: {
    flexDirection: 'row',
  },
});

export default ToggleButtonExample;<|MERGE_RESOLUTION|>--- conflicted
+++ resolved
@@ -21,11 +21,7 @@
             icon="android"
             value="android"
             status={status}
-<<<<<<< HEAD
-            onPress={status =>
-=======
             onPress={(status) =>
->>>>>>> ed60faed
               setStatus(status === 'checked' ? 'unchecked' : 'checked')
             }
           />
