import * as React from 'react';
import {
  Animated,
  Easing,
  Platform,
  StyleProp,
  StyleSheet,
  View,
  ViewStyle,
} from 'react-native';
import { withTheme } from '../core/theming';

type Props = React.ComponentPropsWithRef<typeof View> & {
  /**
   * Whether to show the indicator or hide it.
   */
  animating?: boolean;
  /**
   * The color of the spinner.
   */
  color?: string;
  /**
   * Size of the indicator.
   */
  size?: 'small' | 'large' | number;
  /**
   * Whether the indicator should hide when not animating.
   */
  hidesWhenStopped?: boolean;
  style?: StyleProp<ViewStyle>;
  /**
   * @optional
   */
  theme: ReactNativePaper.Theme;
};

const DURATION = 2400;

/**
 * Activity indicator is used to present progress of some activity in the app.
 * It can be used as a drop-in for the ActivityIndicator shipped with React Native.
 *
 * <div class="screenshots">
 *   <img src="screenshots/activity-indicator.gif" style="width: 100px;" />
 * </div>
 *
 * ## Usage
 * ```js
 * import * as React from 'react';
 * import { ActivityIndicator, Colors } from 'react-native-paper';
 *
 * const MyComponent = () => (
 *   <ActivityIndicator animating={true} color={Colors.red800} />
 * );
 *
 * export default MyComponent;
 * ```
 */
const ActivityIndicator = ({
  animating = true,
  color: indicatorColor,
  hidesWhenStopped = true,
  size: indicatorSize = 'small',
  style,
  theme,
  ...rest
}: Props) => {
  const { current: timer } = React.useRef<Animated.Value>(
    new Animated.Value(0)
  );
  const { current: fade } = React.useRef<Animated.Value>(
    new Animated.Value(!animating && hidesWhenStopped ? 0 : 1)
  );

  const rotation = React.useRef<Animated.CompositeAnimation | undefined>(
    undefined
  );

  const {
    animation: { scale },
  } = theme;

  const startRotation = React.useCallback(() => {
    // Show indicator
    Animated.timing(fade, {
      duration: 200 * scale,
      toValue: 1,
      isInteraction: false,
      useNativeDriver: true,
    }).start();

    // Circular animation in loop
    if (rotation.current) {
      timer.setValue(0);
      // $FlowFixMe
      Animated.loop(rotation.current).start();
    }
  }, [scale, fade, timer]);

  const stopRotation = () => {
    if (rotation.current) {
      rotation.current.stop();
    }
  };

<<<<<<< HEAD
  render() {
    const { fade, timer } = this.state;
    const {
      // eslint-disable-next-line @typescript-eslint/no-unused-vars
      animating,
      color: indicatorColor,
      // eslint-disable-next-line @typescript-eslint/no-unused-vars
      hidesWhenStopped,
      size: indicatorSize,
      style,
      theme,
      ...rest
    } = this.props;
    const color = indicatorColor || theme.colors.primary;
    const size =
      typeof indicatorSize === 'string'
        ? indicatorSize === 'small'
          ? 24
          : 48
        : indicatorSize
        ? indicatorSize
        : 24;

    const frames = (60 * DURATION) / 1000;
    const easing = Easing.bezier(0.4, 0.0, 0.7, 1.0);
    const containerStyle = {
      width: size,
      height: size / 2,
      overflow: 'hidden',
    };

    return (
      <View style={[styles.container, style]} {...rest}>
        <Animated.View
          style={[{ width: size, height: size, opacity: fade }]}
          collapsable={false}
        >
          {[0, 1].map(index => {
            // Thanks to https://github.com/n4kz/react-native-indicators for the great work
            const inputRange = Array.from(
              new Array(frames),
              (_, frameIndex) => frameIndex / (frames - 1)
            );
            const outputRange = Array.from(
              new Array(frames),
              (_, frameIndex) => {
                let progress = (2 * frameIndex) / (frames - 1);
                const rotation = index ? +(360 - 15) : -(180 - 15);

                if (progress > 1.0) {
                  progress = 2.0 - progress;
                }

                const direction = index ? -1 : +1;

                return `${direction * (180 - 30) * easing(progress) +
                  rotation}deg`;
              }
            );

            const layerStyle = {
              width: size,
              height: size,
              transform: [
                {
                  rotate: timer.interpolate({
                    inputRange: [0, 1],
                    outputRange: [
                      `${0 + 30 + 15}deg`,
                      `${2 * 360 + 30 + 15}deg`,
                    ],
                  }),
                },
              ],
            };

            const viewportStyle = {
              width: size,
              height: size,
              transform: [
                {
                  translateY: index ? -size / 2 : 0,
                },
                {
                  rotate: timer.interpolate({ inputRange, outputRange }),
                },
              ],
            };

            const offsetStyle = index ? { top: size / 2 } : null;
=======
  React.useEffect(() => {
    if (rotation.current === undefined) {
      // Circular animation in loop
      rotation.current = Animated.timing(timer, {
        duration: DURATION,
        easing: Easing.linear,
        // Animated.loop does not work if useNativeDriver is true on web
        useNativeDriver: Platform.OS !== 'web',
        toValue: 1,
        isInteraction: false,
      });
    }
>>>>>>> ed60faed

    if (animating) {
      startRotation();
    } else if (hidesWhenStopped) {
      // Hide indicator first and then stop rotation
      Animated.timing(fade, {
        duration: 200 * scale,
        toValue: 0,
        useNativeDriver: true,
        isInteraction: false,
      }).start(stopRotation);
    } else {
      stopRotation();
    }
  }, [animating, fade, hidesWhenStopped, startRotation, scale, timer]);

  const color = indicatorColor || theme.colors.primary;
  const size =
    typeof indicatorSize === 'string'
      ? indicatorSize === 'small'
        ? 24
        : 48
      : indicatorSize
      ? indicatorSize
      : 24;

  const frames = (60 * DURATION) / 1000;
  const easing = Easing.bezier(0.4, 0.0, 0.7, 1.0);
  const containerStyle = {
    width: size,
    height: size / 2,
    overflow: 'hidden',
  };

  return (
    <View
      style={[styles.container, style]}
      {...rest}
      accessible
      accessibilityRole="progressbar"
    >
      <Animated.View
        style={[{ width: size, height: size, opacity: fade }]}
        collapsable={false}
      >
        {[0, 1].map((index) => {
          // Thanks to https://github.com/n4kz/react-native-indicators for the great work
          const inputRange = Array.from(
            new Array(frames),
            (_, frameIndex) => frameIndex / (frames - 1)
          );
          const outputRange = Array.from(new Array(frames), (_, frameIndex) => {
            let progress = (2 * frameIndex) / (frames - 1);
            const rotation = index ? +(360 - 15) : -(180 - 15);

            if (progress > 1.0) {
              progress = 2.0 - progress;
            }

            const direction = index ? -1 : +1;

            return `${direction * (180 - 30) * easing(progress) + rotation}deg`;
          });

          const layerStyle = {
            width: size,
            height: size,
            transform: [
              {
                rotate: timer.interpolate({
                  inputRange: [0, 1],
                  outputRange: [`${0 + 30 + 15}deg`, `${2 * 360 + 30 + 15}deg`],
                }),
              },
            ],
          };

          const viewportStyle = {
            width: size,
            height: size,
            transform: [
              {
                translateY: index ? -size / 2 : 0,
              },
              {
                rotate: timer.interpolate({ inputRange, outputRange }),
              },
            ],
          };

          const offsetStyle = index ? { top: size / 2 } : null;

          const lineStyle = {
            width: size,
            height: size,
            borderColor: color,
            borderWidth: size / 10,
            borderRadius: size / 2,
          };

          return (
            <Animated.View key={index} style={[styles.layer]}>
              <Animated.View style={layerStyle}>
                <Animated.View
                  style={[containerStyle, offsetStyle]}
                  collapsable={false}
                >
                  <Animated.View style={viewportStyle}>
                    <Animated.View style={containerStyle} collapsable={false}>
                      <Animated.View style={lineStyle} />
                    </Animated.View>
                  </Animated.View>
                </Animated.View>
              </Animated.View>
            </Animated.View>
          );
        })}
      </Animated.View>
    </View>
  );
};

const styles = StyleSheet.create({
  container: {
    justifyContent: 'center',
    alignItems: 'center',
  },

  layer: {
    ...StyleSheet.absoluteFillObject,

    justifyContent: 'center',
    alignItems: 'center',
  },
});

export default withTheme(ActivityIndicator);<|MERGE_RESOLUTION|>--- conflicted
+++ resolved
@@ -103,98 +103,6 @@
     }
   };
 
-<<<<<<< HEAD
-  render() {
-    const { fade, timer } = this.state;
-    const {
-      // eslint-disable-next-line @typescript-eslint/no-unused-vars
-      animating,
-      color: indicatorColor,
-      // eslint-disable-next-line @typescript-eslint/no-unused-vars
-      hidesWhenStopped,
-      size: indicatorSize,
-      style,
-      theme,
-      ...rest
-    } = this.props;
-    const color = indicatorColor || theme.colors.primary;
-    const size =
-      typeof indicatorSize === 'string'
-        ? indicatorSize === 'small'
-          ? 24
-          : 48
-        : indicatorSize
-        ? indicatorSize
-        : 24;
-
-    const frames = (60 * DURATION) / 1000;
-    const easing = Easing.bezier(0.4, 0.0, 0.7, 1.0);
-    const containerStyle = {
-      width: size,
-      height: size / 2,
-      overflow: 'hidden',
-    };
-
-    return (
-      <View style={[styles.container, style]} {...rest}>
-        <Animated.View
-          style={[{ width: size, height: size, opacity: fade }]}
-          collapsable={false}
-        >
-          {[0, 1].map(index => {
-            // Thanks to https://github.com/n4kz/react-native-indicators for the great work
-            const inputRange = Array.from(
-              new Array(frames),
-              (_, frameIndex) => frameIndex / (frames - 1)
-            );
-            const outputRange = Array.from(
-              new Array(frames),
-              (_, frameIndex) => {
-                let progress = (2 * frameIndex) / (frames - 1);
-                const rotation = index ? +(360 - 15) : -(180 - 15);
-
-                if (progress > 1.0) {
-                  progress = 2.0 - progress;
-                }
-
-                const direction = index ? -1 : +1;
-
-                return `${direction * (180 - 30) * easing(progress) +
-                  rotation}deg`;
-              }
-            );
-
-            const layerStyle = {
-              width: size,
-              height: size,
-              transform: [
-                {
-                  rotate: timer.interpolate({
-                    inputRange: [0, 1],
-                    outputRange: [
-                      `${0 + 30 + 15}deg`,
-                      `${2 * 360 + 30 + 15}deg`,
-                    ],
-                  }),
-                },
-              ],
-            };
-
-            const viewportStyle = {
-              width: size,
-              height: size,
-              transform: [
-                {
-                  translateY: index ? -size / 2 : 0,
-                },
-                {
-                  rotate: timer.interpolate({ inputRange, outputRange }),
-                },
-              ],
-            };
-
-            const offsetStyle = index ? { top: size / 2 } : null;
-=======
   React.useEffect(() => {
     if (rotation.current === undefined) {
       // Circular animation in loop
@@ -207,7 +115,6 @@
         isInteraction: false,
       });
     }
->>>>>>> ed60faed
 
     if (animating) {
       startRotation();
