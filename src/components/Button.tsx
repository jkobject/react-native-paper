import * as React from 'react';
import {
  Animated,
  View,
  ViewStyle,
  StyleSheet,
  StyleProp,
  TextStyle,
} from 'react-native';
import color from 'color';

import ActivityIndicator from './ActivityIndicator';
import Icon, { IconSource } from './Icon';
import Surface from './Surface';
import Text from './Typography/Text';
import TouchableRipple from './TouchableRipple/TouchableRipple';
import { black, white } from '../styles/colors';
import { withTheme } from '../core/theming';

type Props = React.ComponentProps<typeof Surface> & {
  /**
   * Mode of the button. You can change the mode to adjust the styling to give it desired emphasis.
   * - `text` - flat button without background or outline (low emphasis)
   * - `outlined` - button with an outline (medium emphasis)
   * - `contained` - button with a background color and elevation shadow (high emphasis)
   */
  mode?: 'text' | 'outlined' | 'contained';
  /**
   * Whether the color is a dark color. A dark button will render light text and vice-versa. Only applicable for `contained` mode.
   */
  dark?: boolean;
  /**
   * Use a compact look, useful for `text` buttons in a row.
   */
  compact?: boolean;
  /**
   * Custom text color for flat button, or background color for contained button.
   */
  color?: string;
  /**
   * Whether to show a loading indicator.
   */
  loading?: boolean;
  /**
   * Icon to display for the `Button`.
   */
  icon?: IconSource;
  /**
   * Whether the button is disabled. A disabled button is greyed out and `onPress` is not called on touch.
   */
  disabled?: boolean;
  /**
   * Label text of the button.
   */
  children: React.ReactNode;
  /**
   * Make the label text uppercased. Note that this won't work if you pass React elements as children.
   */
  uppercase?: boolean;
  /**
   * Accessibility label for the button. This is read by the screen reader when the user taps the button.
   */
  accessibilityLabel?: string;
  /**
   * Function to execute on press.
   */
  onPress?: () => void;
  /**
   * Function to execute on long press.
   */
  onLongPress?: () => void;
  /**
   * Style of button's inner content.
   * Use this prop to apply custom height and width.
   */
  contentStyle?: StyleProp<ViewStyle>;
  style?: StyleProp<ViewStyle>;
  /**
   * Style for the button text.
   */
  labelStyle?: StyleProp<TextStyle>;
  /**
   * @optional
   */
  theme: ReactNativePaper.Theme;
  /**
   * testID to be used on tests.
   */
  testID?: string;
};

/**
 * A button is component that the user can press to trigger an action.
 *
 * <div class="screenshots">
 *   <figure>
 *     <img src="screenshots/button-1.png" />
 *     <figcaption>Text button</figcaption>
 *   </figure>
 *   <figure>
 *     <img src="screenshots/button-2.png" />
 *     <figcaption>Outlined button</figcaption>
 *   </figure>
 *   <figure>
 *     <img src="screenshots/button-3.png" />
 *     <figcaption>Contained button</figcaption>
 *   </figure>
 * </div>
 *
 * ## Usage
 * ```js
 * import * as React from 'react';
 * import { Button } from 'react-native-paper';
 *
 * const MyComponent = () => (
 *   <Button icon="camera" mode="contained" onPress={() => console.log('Pressed')}>
 *     Press me
 *   </Button>
 * );
 *
 * export default MyComponent;
 * ```
 */
const Button = ({
  disabled,
  compact,
  mode = 'text',
  dark,
  loading,
  icon,
  color: buttonColor,
  children,
  uppercase = true,
  accessibilityLabel,
  onPress,
  onLongPress,
  style,
  theme,
  contentStyle,
  labelStyle,
  testID,
  ...rest
}: Props) => {
  const { current: elevation } = React.useRef<Animated.Value>(
    new Animated.Value(mode === 'contained' ? 2 : 0)
  );

  const handlePressIn = () => {
    if (mode === 'contained') {
      const { scale } = theme.animation;
      Animated.timing(elevation, {
        toValue: 8,
        duration: 200 * scale,
        useNativeDriver: true,
      }).start();
    }
  };

  const handlePressOut = () => {
    if (mode === 'contained') {
      const { scale } = theme.animation;
      Animated.timing(elevation, {
        toValue: 2,
        duration: 150 * scale,
        useNativeDriver: true,
      }).start();
    }
  };

  const { colors, roundness } = theme;
  const font = theme.fonts.medium;

  let backgroundColor, borderColor, textColor, borderWidth;

  if (mode === 'contained') {
    if (disabled) {
      backgroundColor = color(theme.dark ? white : black)
        .alpha(0.12)
        .rgb()
        .string();
    } else if (buttonColor) {
      backgroundColor = buttonColor;
    } else {
      backgroundColor = colors.primary;
    }
  } else {
    backgroundColor = 'transparent';
  }

  if (mode === 'outlined') {
    borderColor = color(theme.dark ? white : black)
      .alpha(0.29)
      .rgb()
      .string();
    borderWidth = StyleSheet.hairlineWidth;
  } else {
    borderColor = 'transparent';
    borderWidth = 0;
  }

  if (disabled) {
    textColor = color(theme.dark ? white : black)
      .alpha(0.32)
      .rgb()
      .string();
<<<<<<< HEAD
    const buttonStyle = {
      backgroundColor,
      borderColor,
      borderWidth,
      borderRadius: roundness,
    };
    const touchableStyle = {
      borderRadius: style
        ? StyleSheet.flatten(style).borderRadius || roundness
        : roundness,
    };

    const { color: customLabelColor, fontSize: customLabelSize } =
      StyleSheet.flatten(labelStyle) || {};

    const textStyle = { color: textColor, ...font };
    const elevation =
      disabled || mode !== 'contained' ? 0 : this.state.elevation;
=======
  } else if (mode === 'contained') {
    let isDark;

    if (typeof dark === 'boolean') {
      isDark = dark;
    } else {
      isDark =
        backgroundColor === 'transparent'
          ? false
          : !color(backgroundColor).isLight();
    }
>>>>>>> ed60faed

    textColor = isDark ? white : black;
  } else if (buttonColor) {
    textColor = buttonColor;
  } else {
    textColor = colors.primary;
  }

  const rippleColor = color(textColor).alpha(0.32).rgb().string();
  const buttonStyle = {
    backgroundColor,
    borderColor,
    borderWidth,
    borderRadius: roundness,
  };
  const touchableStyle = {
    borderRadius: style
      ? StyleSheet.flatten(style).borderRadius || roundness
      : roundness,
  };

  const { color: customLabelColor, fontSize: customLabelSize } =
    StyleSheet.flatten(labelStyle) || {};

  const textStyle = { color: textColor, ...font };
  const elevationRes = disabled || mode !== 'contained' ? 0 : elevation;

  return (
    <Surface
      {...rest}
      style={[
        styles.button,
        compact && styles.compact,
        { elevation: elevationRes } as ViewStyle,
        buttonStyle,
        style,
      ]}
    >
      <TouchableRipple
        borderless
        delayPressIn={0}
        onPress={onPress}
        onLongPress={onLongPress}
        onPressIn={handlePressIn}
        onPressOut={handlePressOut}
        accessibilityLabel={accessibilityLabel}
        accessibilityTraits={disabled ? ['button', 'disabled'] : 'button'}
        accessibilityComponentType="button"
        accessibilityRole="button"
        accessibilityState={{ disabled }}
        disabled={disabled}
        rippleColor={rippleColor}
        style={touchableStyle}
        testID={testID}
      >
<<<<<<< HEAD
        <TouchableRipple
          borderless
          delayPressIn={0}
          onPress={onPress}
          onPressIn={this.handlePressIn}
          onPressOut={this.handlePressOut}
          accessibilityLabel={accessibilityLabel}
          accessibilityTraits={disabled ? ['button', 'disabled'] : 'button'}
          accessibilityComponentType="button"
          accessibilityRole="button"
          accessibilityStates={disabled ? ['disabled'] : []}
          disabled={disabled}
          rippleColor={rippleColor}
          style={touchableStyle}
          testID={testID}
        >
          <View style={[styles.content, contentStyle]}>
            {icon && loading !== true ? (
              <View style={styles.icon}>
                <Icon
                  source={icon}
                  size={customLabelSize || 16}
                  color={customLabelColor || textColor}
                />
              </View>
            ) : null}
            {loading ? (
              <ActivityIndicator
                size={customLabelSize || 16}
                color={customLabelColor || textColor}
                style={styles.icon}
=======
        <View style={[styles.content, contentStyle]}>
          {icon && loading !== true ? (
            <View style={styles.icon}>
              <Icon
                source={icon}
                size={customLabelSize || 16}
                color={customLabelColor || textColor}
>>>>>>> ed60faed
              />
            </View>
          ) : null}
          {loading ? (
            <ActivityIndicator
              size={customLabelSize || 16}
              color={customLabelColor || textColor}
              style={styles.icon}
            />
          ) : null}
          <Text
            numberOfLines={1}
            style={[
              styles.label,
              compact && styles.compactLabel,
              uppercase && styles.uppercaseLabel,
              textStyle,
              font,
              labelStyle,
            ]}
          >
            {children}
          </Text>
        </View>
      </TouchableRipple>
    </Surface>
  );
};

const styles = StyleSheet.create({
  button: {
    minWidth: 64,
    borderStyle: 'solid',
  },
  compact: {
    minWidth: 'auto',
  },
  content: {
    flexDirection: 'row',
    alignItems: 'center',
    justifyContent: 'center',
  },
  icon: {
    marginLeft: 12,
    marginRight: -4,
  },
  label: {
    textAlign: 'center',
    letterSpacing: 1,
    marginVertical: 9,
    marginHorizontal: 16,
  },
  compactLabel: {
    marginHorizontal: 8,
  },
  uppercaseLabel: {
    textTransform: 'uppercase',
  },
});

export default withTheme(Button);<|MERGE_RESOLUTION|>--- conflicted
+++ resolved
@@ -203,26 +203,6 @@
       .alpha(0.32)
       .rgb()
       .string();
-<<<<<<< HEAD
-    const buttonStyle = {
-      backgroundColor,
-      borderColor,
-      borderWidth,
-      borderRadius: roundness,
-    };
-    const touchableStyle = {
-      borderRadius: style
-        ? StyleSheet.flatten(style).borderRadius || roundness
-        : roundness,
-    };
-
-    const { color: customLabelColor, fontSize: customLabelSize } =
-      StyleSheet.flatten(labelStyle) || {};
-
-    const textStyle = { color: textColor, ...font };
-    const elevation =
-      disabled || mode !== 'contained' ? 0 : this.state.elevation;
-=======
   } else if (mode === 'contained') {
     let isDark;
 
@@ -234,7 +214,6 @@
           ? false
           : !color(backgroundColor).isLight();
     }
->>>>>>> ed60faed
 
     textColor = isDark ? white : black;
   } else if (buttonColor) {
@@ -290,39 +269,6 @@
         style={touchableStyle}
         testID={testID}
       >
-<<<<<<< HEAD
-        <TouchableRipple
-          borderless
-          delayPressIn={0}
-          onPress={onPress}
-          onPressIn={this.handlePressIn}
-          onPressOut={this.handlePressOut}
-          accessibilityLabel={accessibilityLabel}
-          accessibilityTraits={disabled ? ['button', 'disabled'] : 'button'}
-          accessibilityComponentType="button"
-          accessibilityRole="button"
-          accessibilityStates={disabled ? ['disabled'] : []}
-          disabled={disabled}
-          rippleColor={rippleColor}
-          style={touchableStyle}
-          testID={testID}
-        >
-          <View style={[styles.content, contentStyle]}>
-            {icon && loading !== true ? (
-              <View style={styles.icon}>
-                <Icon
-                  source={icon}
-                  size={customLabelSize || 16}
-                  color={customLabelColor || textColor}
-                />
-              </View>
-            ) : null}
-            {loading ? (
-              <ActivityIndicator
-                size={customLabelSize || 16}
-                color={customLabelColor || textColor}
-                style={styles.icon}
-=======
         <View style={[styles.content, contentStyle]}>
           {icon && loading !== true ? (
             <View style={styles.icon}>
@@ -330,7 +276,6 @@
                 source={icon}
                 size={customLabelSize || 16}
                 color={customLabelColor || textColor}
->>>>>>> ed60faed
               />
             </View>
           ) : null}
