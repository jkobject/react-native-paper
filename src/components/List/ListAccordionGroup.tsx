import * as React from 'react';

type Props = {
  /**
   * Function to execute on selection change.
   */
  onAccordionPress?: (expandedId: string | number) => void;
  /**
   * Id of the currently expanded list accordion
   */
  expandedId?: string | number;
  /**
   * React elements containing list accordions
   */
  children: React.ReactNode;
};

export type ListAccordionGroupContextType = {
  expandedId: string | number | undefined;
  onAccordionPress: (expandedId: string | number) => void;
} | null;

export const ListAccordionGroupContext = React.createContext<
  ListAccordionGroupContextType
>(null);

type State = {
  expandedId: string | number | undefined;
};

/**
 * List.AccordionGroup allows to control a group of List Accordions. `id` prop for List.Accordion is required in order for group to work.
 * List.AccordionGroup can be a controlled or uncontrolled component. The example shows the uncontrolled version.
 * At most one Accordion can be expanded at a given time.
 *
 * <div class="screenshots">
 *   <img class="medium" src="screenshots/list-accordion-group.png" />
 * </div>
 *
 * <div class="screenshots">
 *   <img class="medium" src="screenshots/list-accordion-group.png" />
 * </div>
 *
 * ## Usage
 * ```js
 * import * as React from 'react';
 * import { View, Text } from 'react-native';
 * import { List } from 'react-native-paper';
 *
 * const MyComponent = () => (
 *   <List.AccordionGroup>
 *     <List.Accordion title="Accordion 1" id="1">
 *       <List.Item title="Item 1" />
 *     </List.Accordion>
 *     <List.Accordion title="Accordion 2" id="2">
 *       <List.Item title="Item 2" />
 *     </List.Accordion>
 *     <View>
 *       <Text>
 *         List.Accordion can be wrapped because implementation uses React.Context.
 *       </Text>
 *       <List.Accordion title="Accordion 3" id="3">
 *         <List.Item title="Item 3" />
 *       </List.Accordion>
 *     </View>
 *   </List.AccordionGroup>
 * );
 *
 * export default MyComponent;
 *```
 */
<<<<<<< HEAD
class ListAccordionGroup extends React.Component<Props, State> {
  static displayName = 'List.AccordionGroup';

  state: State = {
    expandedId: undefined,
  };

  onAccordionPress = (expandedId: string | number) => {
    this.setState(({ expandedId: currentExpandedId }) => ({
      expandedId: currentExpandedId === expandedId ? undefined : expandedId,
    }));
=======
const ListAccordionGroup = ({
  expandedId: expandedIdProp,
  onAccordionPress,
  children,
}: Props) => {
  const [expandedId, setExpandedId] = React.useState<
    string | number | undefined
  >(undefined);

  const onAccordionPressDefault = (newExpandedId: string | number) => {
    setExpandedId((currentExpandedId) =>
      currentExpandedId === newExpandedId ? undefined : newExpandedId
    );
>>>>>>> ed60faed
  };

  return (
    <ListAccordionGroupContext.Provider
      value={{
        expandedId: expandedIdProp || expandedId, // component can be controlled or uncontrolled
        onAccordionPress: onAccordionPress || onAccordionPressDefault,
      }}
    >
      {children}
    </ListAccordionGroupContext.Provider>
  );
};

ListAccordionGroup.displayName = 'List.AccordionGroup';

export default ListAccordionGroup;<|MERGE_RESOLUTION|>--- conflicted
+++ resolved
@@ -37,10 +37,6 @@
  *   <img class="medium" src="screenshots/list-accordion-group.png" />
  * </div>
  *
- * <div class="screenshots">
- *   <img class="medium" src="screenshots/list-accordion-group.png" />
- * </div>
- *
  * ## Usage
  * ```js
  * import * as React from 'react';
@@ -69,19 +65,6 @@
  * export default MyComponent;
  *```
  */
-<<<<<<< HEAD
-class ListAccordionGroup extends React.Component<Props, State> {
-  static displayName = 'List.AccordionGroup';
-
-  state: State = {
-    expandedId: undefined,
-  };
-
-  onAccordionPress = (expandedId: string | number) => {
-    this.setState(({ expandedId: currentExpandedId }) => ({
-      expandedId: currentExpandedId === expandedId ? undefined : expandedId,
-    }));
-=======
 const ListAccordionGroup = ({
   expandedId: expandedIdProp,
   onAccordionPress,
@@ -95,7 +78,6 @@
     setExpandedId((currentExpandedId) =>
       currentExpandedId === newExpandedId ? undefined : newExpandedId
     );
->>>>>>> ed60faed
   };
 
   return (
