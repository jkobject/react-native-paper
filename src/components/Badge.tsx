import * as React from 'react';
import { Animated, StyleSheet, StyleProp, TextStyle } from 'react-native';
import color from 'color';
import { black, white } from '../styles/colors';
import { withTheme } from '../core/theming';

const defaultSize = 20;

type Props = React.ComponentProps<typeof Animated.Text> & {
  /**
   * Whether the badge is visible
   */
  visible: boolean;
  /**
   * Content of the `Badge`.
   */
  children?: string | number;
  /**
   * Size of the `Badge`.
   */
  size?: number;
  style?: StyleProp<TextStyle>;
  ref?: React.RefObject<typeof Animated.Text>;
  /**
   * @optional
   */
  theme: ReactNativePaper.Theme;
};

/**
 * Badges are small status descriptors for UI elements.
 * A badge consists of a small circle, typically containing a number or other short set of characters, that appears in proximity to another object.
 *
 * <div class="screenshots">
 *   <figure>
 *     <img class="small" src="screenshots/badge-1.png" />
 *     <figcaption>Badge with content</figcaption>
 *   </figure>
 *   <figure>
 *     <img class="small" src="screenshots/badge-2.png" />
 *     <figcaption>Badge without content</figcaption>
 *   </figure>
 * </div>
 *
 * ## Usage
 * ```js
 * import * as React from 'react';
 * import { Badge } from 'react-native-paper';
 *
 * const MyComponent = () => (
 *   <Badge>3</Badge>
 * );
 *
 * export default MyComponent;
 * ```
 */
const Badge = ({
  children,
  size = defaultSize,
  style,
  theme,
  visible = true,
  ...rest
}: Props) => {
  const { current: opacity } = React.useRef<Animated.Value>(
    new Animated.Value(visible ? 1 : 0)
  );

  const {
    animation: { scale },
  } = theme;

  React.useEffect(() => {
    Animated.timing(opacity, {
      toValue: visible ? 1 : 0,
      duration: 150 * scale,
      useNativeDriver: true,
    }).start();
  }, [visible, opacity, scale]);

  const { backgroundColor = theme.colors.notification, ...restStyle } =
    StyleSheet.flatten(style) || {};
  const textColor = color(backgroundColor).isLight() ? black : white;

<<<<<<< HEAD
  render() {
    const {
      children,
      size = defaultSize,
      style,
      theme,
      // eslint-disable-next-line @typescript-eslint/no-unused-vars
      visible,
      ...rest
    } = this.props;
    const { opacity } = this.state;

    const { backgroundColor = theme.colors.notification, ...restStyle } =
      StyleSheet.flatten(style) || {};
    const textColor = color(backgroundColor).isLight() ? black : white;

    const borderRadius = size / 2;

    return (
      <Animated.Text
        numberOfLines={1}
        style={[
          {
            opacity,
            backgroundColor,
            color: textColor,
            fontSize: size * 0.5,
            ...theme.fonts.regular,
            lineHeight: size,
            height: size,
            minWidth: size,
            borderRadius,
          },
          styles.container,
          restStyle,
        ]}
        {...rest}
      >
        {children}
      </Animated.Text>
    );
  }
}
=======
  const borderRadius = size / 2;

  return (
    // @ts-ignore
    <Animated.Text
      numberOfLines={1}
      style={[
        {
          opacity,
          backgroundColor,
          color: textColor,
          fontSize: size * 0.5,
          ...theme.fonts.regular,
          lineHeight: size,
          height: size,
          minWidth: size,
          borderRadius,
        },
        styles.container,
        restStyle,
      ]}
      {...rest}
    >
      {children}
    </Animated.Text>
  );
};
>>>>>>> ed60faed

export default withTheme(Badge);

const styles = StyleSheet.create({
  container: {
    alignSelf: 'flex-end',
    textAlign: 'center',
    textAlignVertical: 'center',
    paddingHorizontal: 4,
    overflow: 'hidden',
  },
});<|MERGE_RESOLUTION|>--- conflicted
+++ resolved
@@ -82,51 +82,6 @@
     StyleSheet.flatten(style) || {};
   const textColor = color(backgroundColor).isLight() ? black : white;
 
-<<<<<<< HEAD
-  render() {
-    const {
-      children,
-      size = defaultSize,
-      style,
-      theme,
-      // eslint-disable-next-line @typescript-eslint/no-unused-vars
-      visible,
-      ...rest
-    } = this.props;
-    const { opacity } = this.state;
-
-    const { backgroundColor = theme.colors.notification, ...restStyle } =
-      StyleSheet.flatten(style) || {};
-    const textColor = color(backgroundColor).isLight() ? black : white;
-
-    const borderRadius = size / 2;
-
-    return (
-      <Animated.Text
-        numberOfLines={1}
-        style={[
-          {
-            opacity,
-            backgroundColor,
-            color: textColor,
-            fontSize: size * 0.5,
-            ...theme.fonts.regular,
-            lineHeight: size,
-            height: size,
-            minWidth: size,
-            borderRadius,
-          },
-          styles.container,
-          restStyle,
-        ]}
-        {...rest}
-      >
-        {children}
-      </Animated.Text>
-    );
-  }
-}
-=======
   const borderRadius = size / 2;
 
   return (
@@ -154,7 +109,6 @@
     </Animated.Text>
   );
 };
->>>>>>> ed60faed
 
 export default withTheme(Badge);
 
