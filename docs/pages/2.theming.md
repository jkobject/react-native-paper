---
title: Theming
---

# Theming

## Applying a theme to the whole app

To support custom themes, paper exports a `Provider` component. You need to wrap your root component with the provider to be able to support themes:

```js
import * as React from 'react';
import { Provider as PaperProvider } from 'react-native-paper';
import App from './src/App';

export default function Main() {
  return (
    <PaperProvider>
      <App />
    </PaperProvider>
  );
}
```

If no prop is specified, this will apply the [default theme](https://github.com/callstack/react-native-paper/blob/master/src/styles/DefaultTheme.tsx) to the components. You can also provide a `theme` prop with a theme object with same properties as the default theme:

```js
import * as React from 'react';
import { DefaultTheme, Provider as PaperProvider } from 'react-native-paper';
import App from './src/App';

const theme = {
  ...DefaultTheme,
  roundness: 2,
  colors: {
    ...DefaultTheme.colors,
    primary: '#3498db',
    accent: '#f1c40f',
  },
};

export default function Main() {
  return (
    <PaperProvider theme={theme}>
      <App />
    </PaperProvider>
  );
}
```

You can change the theme prop dynamically and all the components will automatically update to reflect the new theme.

A theme usually contains the following properties:

- `dark` (`boolean`): whether this is a dark theme or light theme.
- `mode` (`'adaptive' | 'exact'`): color mode for dark theme (See [Dark Theme](#dark-theme)).
- `roundness` (`number`): roundness of common elements, such as buttons.
- `colors` (`object`): various colors used throughout different elements.
  - `primary` - primary color for your app, usually your brand color.
  - `accent` - secondary color for your app which complements the primary color.
  - `background` - background color for pages, such as lists.
  - `surface` - background color for elements containing content, such as cards.
  - `text` - text color for content.
  - `disabled` - color for disabled elements.
  - `placeholder` - color for placeholder text, such as input placeholder.
  - `backdrop` - color for backdrops of various components such as modals.
- `fonts` (`object`): various fonts used throughout different elements.
  - `regular`
  - `medium`
  - `light`
  - `thin`
- `animation` (`object`)
  - `scale` - scale for all animations

When creating a custom theme, you will need to provide all of these properties.

If you don't use a custom theme, Paper will automatically turn animations on/off, depending on device settings.

Otherwise, your custom theme will need to handle it manually, using React Native's [AccessibilityInfo API](https://reactnative.dev/docs/accessibilityinfo).

## Extending the theme

Keeping your own properties in the theme is fully supported by our library:

```js
import * as React from 'react';
import { DefaultTheme, Provider as PaperProvider } from 'react-native-paper';
import App from './src/App';

const theme = {
  ...DefaultTheme,
  // Specify custom property
  myOwnProperty: true,
  // Specify custom property in nested object
  colors: {
    myOwnColor: '#BADA55',
  }
};

export default function Main() {
  return (
    <PaperProvider theme={theme}>
      <App />
    </PaperProvider>
  );
}
```

### TypeScript

By default it won't work well with TypeScript, but we can take advantage of `global augmentations` and specify the new properties that we added to the theme:

```ts
import * as React from 'react';
import { DefaultTheme, Provider as PaperProvider } from 'react-native-paper';
import App from './src/App';

declare global {
  namespace ReactNativePaper {
    interface ThemeColors {
      myOwnColor: string;
    }

    interface Theme {
      myOwnProperty: boolean;
    }
  }
}

const theme = {
  ...DefaultTheme,
  // Specify custom property
  myOwnProperty: true,
    // Specify custom property in nested object
  colors: {
    myOwnColor: '#BADA55',
  }
};

export default function Main() {
  return (
    <PaperProvider theme={theme}>
      <App />
    </PaperProvider>
  );
}
```

As you can see, custom properties e.g. `myOwnColor` defined in nested object e.g. `colors` needs to be declared in its own interface. You'll find more information in our [example app](https://github.com/callstack/react-native-paper/blob/master/example/src/index.tsx) where we have it implemented.

## Applying a theme to a paper component

If you want to change the theme for a certain component from the library, you can directly pass the `theme` prop to the component. The theme passed as the prop is merged with the theme from the `Provider`:

```js
import * as React from 'react';
import { Button } from 'react-native-paper';

export default function ButtonExample() {
  return (
    <Button raised theme={{ roundness: 3 }}>
      Press me
    </Button>
  );
}
```

## Using the theme in your own components

To access the theme in your own components, you can use the `withTheme` HOC exported from the library. If you wrap your component with the HOC, you'll receive the theme as a prop:

```js
import * as React from 'react';
import { withTheme } from 'react-native-paper';

function MyComponent(props) {
  const { colors } = props.theme;
  return <Text style={{ color: colors.primary }}>Yo!</Text>;
}

export default withTheme(MyComponent);
```

Components wrapped with `withTheme` support the theme from the `Provider` as well as from the `theme` prop.

<<<<<<< HEAD
You can also use the `useTheme` hook.
=======
You can also use the `useTheme` hook:
>>>>>>> ed60faed

```js
import * as React from 'react';
import { useTheme } from 'react-native-paper';

function MyComponent(props) {
  const { colors } = useTheme();
  return <Text style={{ color: colors.primary }}>Yo!</Text>;
}
```

## Customizing all instances of a component

Sometimes you want to style a component in a different way everywhere but don't want to change the properties in the theme so that other components are not affected. For example, say you want to change the font for all your buttons, but don't want to change `theme.fonts.medium` because it affects other components.

We don't have an API to do this, because you can already do it with components:

```js
import * as React from 'react';
import { Button } from 'react-native-paper';

export default function FancyButton(props) {
  return <Button theme={{ fonts: { medium: 'Open Sans' } }} {...props} />;
}
```

Now you can use your `FancyButton` component everywhere instead of using `Button` from Paper.

## Dark Theme

Since 3.0 we adapt dark theme to follow [Material design guidelines](https://material.io/design/color/dark-theme.html). </br>
In contrast to light theme, dark theme by default uses `surface` colour instead of `primary` on large components like `AppBar` or `BottomNavigation`.</br>
The dark theme adds a white overlay with opacity depending on elevation of surfaces. It uses it for the better accentuation of surface elevation. Using only shadow is highly imperceptible on dark surfaces.

We are aware that users often use dark theme in their own ways and may not want to use the default dark theme features from the guidelines.</br>
That's why if you are using dark theme you can switch between two dark theme `mode`s:

- `exact` where everything is like it was before. `Appbar` and `BottomNavigation` will still use primary colour by default.</br>
- `adaptive` where we follow [Material design guidelines](https://material.io/design/color/dark-theme.html), the surface will use white overlay with opacity to show elevation, `Appbar` and `BottomNavigation` will use surface colour as a background.

## Gotchas

The `Provider` exposes the theme to the components via [React's context API](https://reactjs.org/docs/context.html), which means that the component must be in the same tree as the `Provider`. Some React Native components will render a different tree such as a `Modal`, in which case the components inside the `Modal` won't be able to access the theme. The work around is to get the theme using the `withTheme` HOC and pass it down to the components as props, or expose it again with the exported `ThemeProvider` component.

The `Modal` component from the library already handles this edge case, so you won't need to do anything.<|MERGE_RESOLUTION|>--- conflicted
+++ resolved
@@ -183,11 +183,7 @@
 
 Components wrapped with `withTheme` support the theme from the `Provider` as well as from the `theme` prop.
 
-<<<<<<< HEAD
-You can also use the `useTheme` hook.
-=======
 You can also use the `useTheme` hook:
->>>>>>> ed60faed
 
 ```js
 import * as React from 'react';
