--- conflicted
+++ resolved
@@ -12,30 +12,17 @@
       <List.Section>
         <List.Subheader>Single line</List.Subheader>
         <List.Item
-<<<<<<< HEAD
-          left={props => <List.Icon {...props} icon="calendar" />}
-          title="List item 1"
-        />
-        <List.Item
-          left={props => <List.Icon {...props} icon="wallet-giftcard" />}
-=======
           left={(props) => <List.Icon {...props} icon="calendar" />}
           title="List item 1"
         />
         <List.Item
           left={(props) => <List.Icon {...props} icon="wallet-giftcard" />}
->>>>>>> ed60faed
           title="List item 2"
         />
         <List.Item
           title="List item 3"
-<<<<<<< HEAD
-          left={props => <List.Icon {...props} icon="folder" />}
-          right={props => <List.Icon {...props} icon="equal" />}
-=======
           left={(props) => <List.Icon {...props} icon="folder" />}
           right={(props) => <List.Icon {...props} icon="equal" />}
->>>>>>> ed60faed
         />
       </List.Section>
       <Divider />
@@ -58,11 +45,7 @@
               style={styles.image}
             />
           )}
-<<<<<<< HEAD
-          right={props => <List.Icon {...props} icon="information" />}
-=======
           right={(props) => <List.Icon {...props} icon="information" />}
->>>>>>> ed60faed
           title="List item 2"
           description="Describes item 2"
         />
@@ -87,11 +70,7 @@
               style={styles.image}
             />
           )}
-<<<<<<< HEAD
-          right={props => <List.Icon {...props} icon="star-outline" />}
-=======
           right={(props) => <List.Icon {...props} icon="star-outline" />}
->>>>>>> ed60faed
           title="List item 2"
           description="Describes item 2. Example of a very very long description."
         />
@@ -106,11 +85,7 @@
               style={styles.image}
             />
           )}
-<<<<<<< HEAD
-          right={props => <List.Icon {...props} icon="star-outline" />}
-=======
           right={(props) => <List.Icon {...props} icon="star-outline" />}
->>>>>>> ed60faed
           title="List Item 1"
           description={({
             ellipsizeMode,
