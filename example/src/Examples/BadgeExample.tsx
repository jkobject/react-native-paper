import * as React from 'react';
import { View, StyleSheet } from 'react-native';
import {
  Badge,
  IconButton,
  List,
  Paragraph,
  Switch,
  Colors,
  useTheme,
} from 'react-native-paper';

const BadgeExample = () => {
  const [visible, setVisible] = React.useState<boolean>(true);
  const {
    colors: { background },
  } = useTheme();

  return (
    <View style={[styles.container, { backgroundColor: background }]}>
      <View style={[styles.row, styles.item]}>
        <Paragraph style={styles.label}>Show badges</Paragraph>
        <Switch
          value={visible}
<<<<<<< HEAD
          onValueChange={visible => setVisible(visible)}
=======
          onValueChange={(visible) => setVisible(visible)}
>>>>>>> ed60faed
        />
      </View>
      <List.Section title="Text">
        <View style={styles.row}>
          <View style={styles.item}>
            <IconButton icon="palette-swatch" size={36} style={styles.button} />
            <Badge visible={visible} style={styles.badge}>
              12
            </Badge>
          </View>
          <View style={styles.item}>
            <IconButton icon="inbox" size={36} style={styles.button} />
            <Badge
              visible={visible}
              style={[styles.badge, { backgroundColor: Colors.blue500 }]}
            >
              999+
            </Badge>
          </View>
        </View>
      </List.Section>
      <List.Section title="Dot">
        <View style={styles.row}>
          <View style={styles.item}>
            <IconButton icon="book-open" size={36} style={styles.button} />
            <Badge visible={visible} style={styles.badge} size={8} />
          </View>
          <View style={styles.item}>
            <IconButton icon="receipt" size={36} style={styles.button} />
            <Badge visible={visible} style={styles.badge} size={8} />
          </View>
        </View>
      </List.Section>
    </View>
  );
};

BadgeExample.title = 'Badge';

const styles = StyleSheet.create({
  container: {
    flex: 1,
  },
  row: {
    flexDirection: 'row',
    flexWrap: 'wrap',
  },
  item: {
    margin: 16,
  },
  button: {
    opacity: 0.6,
  },
  badge: {
    position: 'absolute',
    top: 4,
    right: 0,
  },
  label: {
    flex: 1,
  },
});

export default BadgeExample;<|MERGE_RESOLUTION|>--- conflicted
+++ resolved
@@ -22,11 +22,7 @@
         <Paragraph style={styles.label}>Show badges</Paragraph>
         <Switch
           value={visible}
-<<<<<<< HEAD
-          onValueChange={visible => setVisible(visible)}
-=======
           onValueChange={(visible) => setVisible(visible)}
->>>>>>> ed60faed
         />
       </View>
       <List.Section title="Text">
