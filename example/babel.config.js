const path = require('path');
const pak = require('../package.json');

<<<<<<< HEAD
module.exports = function(api) {
=======
module.exports = function (api) {
>>>>>>> ed60faed
  api.cache(true);

  return {
    presets: ['babel-preset-expo'],
    plugins: [
      [
        'module-resolver',
        {
          alias: {
            // For development, we want to alias the library to the source
            [pak.name]: path.join(__dirname, '..', pak.source),
          },
        },
      ],
    ],
  };
};<|MERGE_RESOLUTION|>--- conflicted
+++ resolved
@@ -1,11 +1,7 @@
 const path = require('path');
 const pak = require('../package.json');
 
-<<<<<<< HEAD
-module.exports = function(api) {
-=======
 module.exports = function (api) {
->>>>>>> ed60faed
   api.cache(true);
 
   return {
