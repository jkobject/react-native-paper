import * as React from 'react';
import { ScrollView, StyleSheet } from 'react-native';
import { List, useTheme } from 'react-native-paper';

type State = string | number | undefined;

const ListAccordionGroupExample = () => {
  const [expandedId, setExpandedId] = React.useState<State>(undefined);

  const _onAccordionPress = (newExpandedId: string | number) =>
    expandedId === newExpandedId
      ? setExpandedId(undefined)
      : setExpandedId(newExpandedId);

  const {
    colors: { background },
  } = useTheme();

  return (
    <ScrollView style={[styles.container, { backgroundColor: background }]}>
      <List.AccordionGroup>
        <List.Section title="Uncontrolled Accordion Group example">
          <List.Accordion
<<<<<<< HEAD
            left={props => <List.Icon {...props} icon="folder" />}
=======
            left={(props) => <List.Icon {...props} icon="folder" />}
>>>>>>> ed60faed
            title="Expandable list item"
            id="1"
          >
            <List.Item title="List item 1" />
            <List.Item title="List item 2" />
          </List.Accordion>
          <List.Accordion
<<<<<<< HEAD
            left={props => <List.Icon {...props} icon="folder" />}
=======
            left={(props) => <List.Icon {...props} icon="folder" />}
>>>>>>> ed60faed
            title="Expandable list item 2"
            id="2"
          >
            <List.Item title="List item 1" />
          </List.Accordion>
          <List.Accordion
<<<<<<< HEAD
            left={props => <List.Icon {...props} icon="folder" />}
=======
            left={(props) => <List.Icon {...props} icon="folder" />}
>>>>>>> ed60faed
            title="Expandable list item 2"
            id="3"
          >
            <List.Item title="Another item" />
          </List.Accordion>
        </List.Section>
      </List.AccordionGroup>
      <List.AccordionGroup
        expandedId={expandedId}
        onAccordionPress={_onAccordionPress}
      >
        <List.Section title="Controlled Accordion Group example">
          <List.Accordion
<<<<<<< HEAD
            left={props => <List.Icon {...props} icon="folder" />}
=======
            left={(props) => <List.Icon {...props} icon="folder" />}
>>>>>>> ed60faed
            title="Expandable list item"
            id="1"
          >
            <List.Item title="List item 1" />
            <List.Item title="List item 2" />
          </List.Accordion>
          <List.Accordion
<<<<<<< HEAD
            left={props => <List.Icon {...props} icon="folder" />}
=======
            left={(props) => <List.Icon {...props} icon="folder" />}
>>>>>>> ed60faed
            title="Expandable list item 2"
            id="2"
          >
            <List.Item title="List item 1" />
          </List.Accordion>
          <List.Accordion
<<<<<<< HEAD
            left={props => <List.Icon {...props} icon="folder" />}
=======
            left={(props) => <List.Icon {...props} icon="folder" />}
>>>>>>> ed60faed
            title="Expandable list item 2"
            id="3"
          >
            <List.Item title="Another item" />
          </List.Accordion>
        </List.Section>
      </List.AccordionGroup>
    </ScrollView>
  );
};

ListAccordionGroupExample.title = 'List.AccordionGroup';

const styles = StyleSheet.create({
  container: {
    flex: 1,
  },
});

export default ListAccordionGroupExample;<|MERGE_RESOLUTION|>--- conflicted
+++ resolved
@@ -21,11 +21,7 @@
       <List.AccordionGroup>
         <List.Section title="Uncontrolled Accordion Group example">
           <List.Accordion
-<<<<<<< HEAD
-            left={props => <List.Icon {...props} icon="folder" />}
-=======
             left={(props) => <List.Icon {...props} icon="folder" />}
->>>>>>> ed60faed
             title="Expandable list item"
             id="1"
           >
@@ -33,22 +29,14 @@
             <List.Item title="List item 2" />
           </List.Accordion>
           <List.Accordion
-<<<<<<< HEAD
-            left={props => <List.Icon {...props} icon="folder" />}
-=======
             left={(props) => <List.Icon {...props} icon="folder" />}
->>>>>>> ed60faed
             title="Expandable list item 2"
             id="2"
           >
             <List.Item title="List item 1" />
           </List.Accordion>
           <List.Accordion
-<<<<<<< HEAD
-            left={props => <List.Icon {...props} icon="folder" />}
-=======
             left={(props) => <List.Icon {...props} icon="folder" />}
->>>>>>> ed60faed
             title="Expandable list item 2"
             id="3"
           >
@@ -62,11 +50,7 @@
       >
         <List.Section title="Controlled Accordion Group example">
           <List.Accordion
-<<<<<<< HEAD
-            left={props => <List.Icon {...props} icon="folder" />}
-=======
             left={(props) => <List.Icon {...props} icon="folder" />}
->>>>>>> ed60faed
             title="Expandable list item"
             id="1"
           >
@@ -74,22 +58,14 @@
             <List.Item title="List item 2" />
           </List.Accordion>
           <List.Accordion
-<<<<<<< HEAD
-            left={props => <List.Icon {...props} icon="folder" />}
-=======
             left={(props) => <List.Icon {...props} icon="folder" />}
->>>>>>> ed60faed
             title="Expandable list item 2"
             id="2"
           >
             <List.Item title="List item 1" />
           </List.Accordion>
           <List.Accordion
-<<<<<<< HEAD
-            left={props => <List.Icon {...props} icon="folder" />}
-=======
             left={(props) => <List.Icon {...props} icon="folder" />}
->>>>>>> ed60faed
             title="Expandable list item 2"
             id="3"
           >
