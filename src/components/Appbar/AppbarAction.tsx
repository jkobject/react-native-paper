--- conflicted
+++ resolved
@@ -1,14 +1,10 @@
 import * as React from 'react';
 import color from 'color';
-<<<<<<< HEAD
-import { StyleProp, ViewStyle, TouchableWithoutFeedback } from 'react-native';
-=======
 import type {
   StyleProp,
   ViewStyle,
   TouchableWithoutFeedback,
 } from 'react-native';
->>>>>>> ed60faed
 import { black } from '../../styles/colors';
 import IconButton from '../IconButton';
 import type { IconSource } from '../Icon';
