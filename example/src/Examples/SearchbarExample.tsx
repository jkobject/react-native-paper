--- conflicted
+++ resolved
@@ -1,11 +1,7 @@
 import * as React from 'react';
 import { StyleSheet, View } from 'react-native';
 import { Colors, Caption, Searchbar, useTheme } from 'react-native-paper';
-<<<<<<< HEAD
-import { StackNavigationProp } from '@react-navigation/stack';
-=======
 import type { StackNavigationProp } from '@react-navigation/stack';
->>>>>>> ed60faed
 
 type Props = {
   navigation: StackNavigationProp<{}>;
