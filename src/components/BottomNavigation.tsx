/* eslint-disable react/no-multi-comp */

import * as React from 'react';
import {
  View,
  Animated,
  TouchableWithoutFeedback,
  TouchableWithoutFeedbackProps,
  StyleSheet,
  StyleProp,
  Platform,
  Keyboard,
  ViewStyle,
  LayoutChangeEvent,
} from 'react-native';
import SafeAreaView from 'react-native-safe-area-view';
import color from 'color';
import overlay from '../styles/overlay';
import Icon, { IconSource } from './Icon';
import Surface from './Surface';
import Badge from './Badge';
import TouchableRipple from './TouchableRipple/TouchableRipple';
import Text from './Typography/Text';
import { black, white } from '../styles/colors';
import { withTheme } from '../core/theming';

type Route = {
  key: string;
  title?: string;
  icon?: IconSource;
  badge?: string | number | boolean;
  color?: string;
  accessibilityLabel?: string;
  testID?: string;
};

type NavigationState = {
  index: number;
  routes: Route[];
};

type TabPressEvent = {
  defaultPrevented: boolean;
  preventDefault(): void;
};

type TouchableProps = TouchableWithoutFeedbackProps & {
  key: string;
  route: Route;
  children: React.ReactNode;
  borderless?: boolean;
  centered?: boolean;
  rippleColor?: string;
};

type Props = {
  /**
   * Whether the shifting style is used, the active tab appears wider and the inactive tabs won't have a label.
   * By default, this is `true` when you have more than 3 tabs.
   */
  shifting?: boolean;
  /**
   * Whether to show labels in tabs. When `false`, only icons will be displayed.
   */
  labeled?: boolean;
  /**
   * State for the bottom navigation. The state should contain the following properties:
   *
   * - `index`: a number representing the index of the active route in the `routes` array
   * - `routes`: an array containing a list of route objects used for rendering the tabs
   *
   * Each route object should contain the following properties:
   *
   * - `key`: a unique key to identify the route (required)
   * - `title`: title of the route to use as the tab label
   * - `icon`: icon to use as the tab icon, can be a string, an image source or a react component
   * - `color`: color to use as background color for shifting bottom navigation
   * - `badge`: badge to show on the tab icon, can be `true` to show a dot, `string` or `number` to show text.
   * - `accessibilityLabel`: accessibility label for the tab button
   * - `testID`: test id for the tab button
   *
   * Example:
   *
   * ```js
   * {
   *   index: 1,
   *   routes: [
   *     { key: 'music', title: 'Music', icon: 'queue-music', color: '#3F51B5' },
   *     { key: 'albums', title: 'Albums', icon: 'album', color: '#009688' },
   *     { key: 'recents', title: 'Recents', icon: 'history', color: '#795548' },
   *     { key: 'purchased', title: 'Purchased', icon: 'shopping-cart', color: '#607D8B' },
   *   ]
   * }
   * ```
   *
   * `BottomNavigation` is a controlled component, which means the `index` needs to be updated via the `onIndexChange` callback.
   */
  navigationState: NavigationState;
  /**
   * Callback which is called on tab change, receives the index of the new tab as argument.
   * The navigation state needs to be updated when it's called, otherwise the change is dropped.
   */
  onIndexChange: (index: number) => void;
  /**
   * Callback which returns a react element to render as the page for the tab. Receives an object containing the route as the argument:
   *
   * ```js
   * renderScene = ({ route, jumpTo }) => {
   *   switch (route.key) {
   *     case 'music':
   *       return <MusicRoute jumpTo={jumpTo} />;
   *     case 'albums':
   *       return <AlbumsRoute jumpTo={jumpTo} />;
   *   }
   * }
   * ```
   *
   * Pages are lazily rendered, which means that a page will be rendered the first time you navigate to it.
   * After initial render, all the pages stay rendered to preserve their state.
   *
   * You need to make sure that your individual routes implement a `shouldComponentUpdate` to improve the performance.
   * To make it easier to specify the components, you can use the `SceneMap` helper:
   *
   * ```js
   * renderScene = BottomNavigation.SceneMap({
   *   music: MusicRoute,
   *   albums: AlbumsRoute,
   * });
   * ```
   *
   * Specifying the components this way is easier and takes care of implementing a `shouldComponentUpdate` method.
   * Each component will receive the current route and a `jumpTo` method as it's props.
   * The `jumpTo` method can be used to navigate to other tabs programmatically:
   *
   * ```js
   * this.props.jumpTo('albums')
   * ```
   */
  renderScene: (props: {
    route: Route;
    jumpTo: (key: string) => void;
  }) => React.ReactNode | null;
  /**
   * Callback which returns a React Element to be used as tab icon.
   */
  renderIcon?: (props: {
    route: Route;
    focused: boolean;
    color: string;
  }) => React.ReactNode;
  /**
   * Callback which React Element to be used as tab label.
   */
  renderLabel?: (props: {
    route: Route;
    focused: boolean;
    color: string;
  }) => React.ReactNode;
  /**
   * Callback which returns a React element to be used as the touchable for the tab item.
   * Renders a `TouchableRipple` on Android and `TouchableWithoutFeedback` with `View` on iOS.
   */
  renderTouchable?: (props: TouchableProps) => React.ReactNode;
  /**
   * Get label text for the tab, uses `route.title` by default. Use `renderLabel` to replace label component.
   */
  getLabelText?: (props: { route: Route }) => string;
  /**
   * Get accessibility label for the tab button. This is read by the screen reader when the user taps the tab.
   * Uses `route.accessibilityLabel` by default.
   */
  getAccessibilityLabel?: (props: { route: Route }) => string | undefined;
  /**
   * Get the id to locate this tab button in tests, uses `route.testID` by default.
   */
  getTestID?: (props: { route: Route }) => string | undefined;
  /**
   * Get badge for the tab, uses `route.badge` by default.
   */
  getBadge?: (props: { route: Route }) => boolean | number | string | undefined;
  /**
   * Get color for the tab, uses `route.color` by default.
   */
  getColor?: (props: { route: Route }) => string | undefined;
  /**
   * Function to execute on tab press. It receives the route for the pressed tab, useful for things like scroll to top.
   */
  onTabPress?: (props: { route: Route } & TabPressEvent) => void;
  /**
   * Custom color for icon and label in the active tab.
   */
  activeColor?: string;
  /**
   * Custom color for icon and label in the inactive tab.
   */
  inactiveColor?: string;
  /**
   * Whether animation is enabled for scenes transitions in `shifting` mode.
   * By default, the scenes cross-fade during tab change when `shifting` is enabled.
   * Specify `sceneAnimationEnabled` as `false` to disable the animation.
   */
  sceneAnimationEnabled?: boolean;
  /**
   * Whether the bottom navigation bar is hidden when keyboard is shown.
   * On Android, this works best when [`windowSoftInputMode`](https://developer.android.com/guide/topics/manifest/activity-element#wsoft) is set to `adjustResize`.
   */
  keyboardHidesNavigationBar?: boolean;
  /**
   * Style for the bottom navigation bar.
   * You can set a bottom padding here if you have a translucent navigation bar on Android:
   *
   * ```js
   * barStyle={{ paddingBottom: 48 }}
   * ```
   */
  barStyle?: StyleProp<ViewStyle>;
  style?: StyleProp<ViewStyle>;
  /**
   * @optional
   */
  theme: ReactNativePaper.Theme;
};

type State = {
  /**
   * Visibility of the navigation bar, visible state is 1 and invisible is 0.
   */
  visible: Animated.Value;
  /**
   * Active state of individual tab items, active state is 1 and inactive state is 0.
   */
  tabs: Animated.Value[];
  /**
   * The top offset for each tab item to position it offscreen.
   * Placing items offscreen helps to save memory usage for inactive screens with removeClippedSubviews.
   * We use animated values for this to prevent unnecessary re-renders.
   */
  offsets: Animated.Value[];
  /**
   * Index of the currently active tab. Used for setting the background color.
   * Use don't use the color as an animated value directly, because `setValue` seems to be buggy with colors.
   */
  index: Animated.Value;
  /**
   * Animation for the touch, used to determine it's scale and opacity.
   */
  touch: Animated.Value;
  /**
   * Animation for the background color ripple, used to determine it's scale and opacity.
   */
  ripple: Animated.Value;
  /**
   * Layout of the navigation bar. The width is used to determine the size and position of the ripple.
   */
  layout: { height: number; width: number; measured: boolean };
  /**
   * key of the currently active route. Used only for getDerivedStateFromProps.
   */
  current: string;
  /**
   * List of keys of the loaded tabs, tabs will be loaded when navigated to.
   */
  loaded: string[];
  /**
   * Track whether the keyboard is visible to show and hide the navigation bar.
   */
  keyboard: boolean;
};

const MIN_RIPPLE_SCALE = 0.001; // Minimum scale is not 0 due to bug with animation
const MIN_TAB_WIDTH = 96;
const MAX_TAB_WIDTH = 168;
const BAR_HEIGHT = 56;
<<<<<<< HEAD
const FAR_FAR_AWAY = 9999;
=======
const FAR_FAR_AWAY = Platform.OS === 'web' ? 0 : 9999;
>>>>>>> ed60faed

const Touchable = ({
  route: _0,
  style,
  children,
  borderless,
  centered,
  rippleColor,
  ...rest
}: TouchableProps) =>
  TouchableRipple.supported ? (
    <TouchableRipple
      {...rest}
      borderless={borderless}
      centered={centered}
      rippleColor={rippleColor}
      style={style}
    >
      {children}
    </TouchableRipple>
  ) : (
    <TouchableWithoutFeedback {...rest}>
      <View style={style}>{children}</View>
    </TouchableWithoutFeedback>
  );

class SceneComponent extends React.PureComponent<any> {
  render() {
    const { component, ...rest } = this.props;
    return React.createElement(component, rest);
  }
}

/**
 * Bottom navigation provides quick navigation between top-level views of an app with a bottom navigation bar.
 * It is primarily designed for use on mobile.
 *
 * For integration with React Navigation, you can use [react-navigation-material-bottom-tab-navigator](https://github.com/react-navigation/react-navigation-material-bottom-tab-navigator).
 *
 * By default Bottom navigation uses primary color as a background, in dark theme with `adaptive` mode it will use surface colour instead.
 * See [Dark Theme](https://callstack.github.io/react-native-paper/theming.html#dark-theme) for more information.
 *
 * <div class="screenshots">
 *   <img class="medium" src="screenshots/bottom-navigation.gif" />
 * </div>
 *
 * ## Usage
 * ```js
 * import * as React from 'react';
 * import { BottomNavigation, Text } from 'react-native-paper';
 *
 * const MusicRoute = () => <Text>Music</Text>;
 *
 * const AlbumsRoute = () => <Text>Albums</Text>;
 *
 * const RecentsRoute = () => <Text>Recents</Text>;
 *
 * const MyComponent = () => {
 *   const [index, setIndex] = React.useState(0);
 *   const [routes] = React.useState([
 *     { key: 'music', title: 'Music', icon: 'queue-music' },
 *     { key: 'albums', title: 'Albums', icon: 'album' },
 *     { key: 'recents', title: 'Recents', icon: 'history' },
 *   ]);
 *
 *   const renderScene = BottomNavigation.SceneMap({
 *     music: MusicRoute,
 *     albums: AlbumsRoute,
 *     recents: RecentsRoute,
 *   });
 *
 *   return (
 *     <BottomNavigation
 *       navigationState={{ index, routes }}
 *       onIndexChange={setIndex}
 *       renderScene={renderScene}
 *     />
 *   );
 * };
 *
 * export default MyComponent;
 * ```
 */
class BottomNavigation extends React.Component<Props, State> {
  /**
   * Function which takes a map of route keys to components.
   * Pure components are used to minimize re-rendering of the pages.
   * This drastically improves the animation performance.
   */
  static SceneMap(scenes: {
    [key: string]: React.ComponentType<{
      route: Route;
      jumpTo: (key: string) => void;
    }>;
  }) {
    return ({
      route,
      jumpTo,
    }: {
      route: Route;
      jumpTo: (key: string) => void;
    }) => (
      <SceneComponent
        key={route.key}
        component={scenes[route.key ? route.key : '']}
        route={route}
        jumpTo={jumpTo}
      />
    );
  }

  static defaultProps = {
    labeled: true,
    keyboardHidesNavigationBar: true,
    sceneAnimationEnabled: false,
  };

  static getDerivedStateFromProps(
    nextProps: Props,
    prevState: State
  ): Partial<State> {
    const { index, routes } = nextProps.navigationState;

    // Re-create animated values if routes have been added/removed
    // Preserve previous animated values if they exist, so we don't break animations
    const tabs = routes.map(
      // focused === 1, unfocused === 0
      (_: any, i: number) =>
        prevState.tabs[i] || new Animated.Value(i === index ? 1 : 0)
    );
    const offsets = routes.map(
      // offscreen === 1, normal === 0
      (_: any, i: number) =>
        prevState.offsets[i] || new Animated.Value(i === index ? 0 : 1)
    );

    const nextState = {
      tabs,
      offsets,
    };

    const focusedKey = routes[index].key;

    if (focusedKey === prevState.current) {
      return nextState;
    }

    return {
      ...nextState,
      // Store the current index in state so that we can later check if the index has changed
      current: focusedKey,
      // Set the current tab to be loaded if it was not loaded before
      loaded: prevState.loaded.includes(focusedKey)
        ? prevState.loaded
        : [...prevState.loaded, focusedKey],
    };
  }

  constructor(props: Props) {
    super(props);

    const { routes, index } = this.props.navigationState;
    const focusedKey = routes[index].key;

    this.state = {
      visible: new Animated.Value(1),
      tabs: [],
      offsets: [],
      index: new Animated.Value(index),
      ripple: new Animated.Value(MIN_RIPPLE_SCALE),
      touch: new Animated.Value(MIN_RIPPLE_SCALE),
      layout: { height: 0, width: 0, measured: false },
      current: focusedKey,
      loaded: [focusedKey],
      keyboard: false,
    };
  }

  componentDidMount() {
    // Workaround for native animated bug in react-native@^0.57
    // Context: https://github.com/callstack/react-native-paper/pull/637
    this.animateToCurrentIndex();

    if (Platform.OS === 'ios') {
      Keyboard.addListener('keyboardWillShow', this.handleKeyboardShow);
      Keyboard.addListener('keyboardWillHide', this.handleKeyboardHide);
    } else {
      Keyboard.addListener('keyboardDidShow', this.handleKeyboardShow);
      Keyboard.addListener('keyboardDidHide', this.handleKeyboardHide);
    }
  }

  componentDidUpdate(prevProps: Props) {
    if (prevProps.navigationState.index === this.props.navigationState.index) {
      return;
    }

    // Reset offsets of previous and current tabs before animation
    this.state.offsets.forEach((offset, i) => {
      if (
        i === this.props.navigationState.index ||
        i === prevProps.navigationState.index
      ) {
        offset.setValue(0);
      }
    });

    this.animateToCurrentIndex();
  }

  componentWillUnmount() {
    if (Platform.OS === 'ios') {
      Keyboard.removeListener('keyboardWillShow', this.handleKeyboardShow);
      Keyboard.removeListener('keyboardWillHide', this.handleKeyboardHide);
    } else {
      Keyboard.removeListener('keyboardDidShow', this.handleKeyboardShow);
      Keyboard.removeListener('keyboardDidHide', this.handleKeyboardHide);
    }
  }

  private handleKeyboardShow = () => {
    const { scale } = this.props.theme.animation;
    this.setState({ keyboard: true }, () =>
      Animated.timing(this.state.visible, {
        toValue: 0,
        duration: 150 * scale,
        useNativeDriver: true,
      }).start()
    );
  };

  private handleKeyboardHide = () => {
    const { scale } = this.props.theme.animation;
    Animated.timing(this.state.visible, {
      toValue: 1,
      duration: 100 * scale,
      useNativeDriver: true,
    }).start(() => {
      this.setState({ keyboard: false });
    });
  };

  private animateToCurrentIndex = () => {
    const shifting = this.isShifting();
    const {
      navigationState,
      theme: {
        animation: { scale },
      },
    } = this.props;
    const { routes, index } = navigationState;

    // Reset the ripple to avoid glitch if it's currently animating
    this.state.ripple.setValue(MIN_RIPPLE_SCALE);

    Animated.parallel([
      Animated.timing(this.state.ripple, {
        toValue: 1,
        duration: shifting ? 400 * scale : 0,
        useNativeDriver: true,
      }),
      ...routes.map((_, i) =>
        Animated.timing(this.state.tabs[i], {
          toValue: i === index ? 1 : 0,
          duration: shifting ? 150 * scale : 0,
          useNativeDriver: true,
        })
      ),
    ]).start(({ finished }) => {
      // Workaround a bug in native animations where this is reset after first animation
      this.state.tabs.map((tab, i) => tab.setValue(i === index ? 1 : 0));

      // Update the index to change bar's background color and then hide the ripple
      this.state.index.setValue(index);
      this.state.ripple.setValue(MIN_RIPPLE_SCALE);

      if (finished) {
        // Position all inactive screens offscreen to save memory usage
        // Only do it when animation has finished to avoid glitches mid-transition if switching fast
        this.state.offsets.forEach((offset, i) => {
          if (i === index) {
            offset.setValue(0);
          } else {
            offset.setValue(1);
          }
        });
      }
    });
  };

  private handleLayout = (e: LayoutChangeEvent) => {
    const { layout } = this.state;
    const { height, width } = e.nativeEvent.layout;

    if (height === layout.height && width === layout.width) {
      return;
    }

    this.setState({
      layout: {
        height,
        width,
        measured: true,
      },
    });
  };

  private handleTabPress = (index: number) => {
    const { navigationState, onTabPress, onIndexChange } = this.props;

    const event = {
      route: navigationState.routes[index],
      defaultPrevented: false,
      preventDefault: () => {
        event.defaultPrevented = true;
      },
    };

    onTabPress?.(event);

    if (event.defaultPrevented) {
      return;
    }

    if (index !== navigationState.index) {
      onIndexChange(index);
    }
  };

  private jumpTo = (key: string) => {
    const index = this.props.navigationState.routes.findIndex(
      (route) => route.key === key
    );

    this.props.onIndexChange(index);
  };

  private isShifting = () =>
    typeof this.props.shifting === 'boolean'
      ? this.props.shifting
      : this.props.navigationState.routes.length > 3;

  render() {
    const {
      navigationState,
      renderScene,
      renderIcon,
      renderLabel,
      renderTouchable = (props: TouchableProps) => <Touchable {...props} />,
      getLabelText = ({ route }: { route: Route }) => route.title,
      getBadge = ({ route }: { route: Route }) => route.badge,
      getColor = ({ route }: { route: Route }) => route.color,
      getAccessibilityLabel = ({ route }: { route: Route }) =>
        route.accessibilityLabel,
      getTestID = ({ route }: { route: Route }) => route.testID,
      activeColor,
      inactiveColor,
      keyboardHidesNavigationBar,
      barStyle,
      labeled,
      style,
      theme,
      sceneAnimationEnabled,
    } = this.props;

    const {
      layout,
      loaded,
      index,
      visible,
      ripple,
      keyboard,
      tabs,
      offsets,
    } = this.state;
    const { routes } = navigationState;
    const { colors, dark: isDarkTheme, mode } = theme;

    const shifting = this.isShifting();

    const { backgroundColor: customBackground, elevation = 4 }: ViewStyle =
      StyleSheet.flatten(barStyle) || {};

    const approxBackgroundColor = customBackground
      ? customBackground
      : isDarkTheme && mode === 'adaptive'
      ? overlay(elevation, colors.surface)
      : colors.primary;

    const backgroundColor = shifting
      ? index.interpolate({
          inputRange: routes.map((_, i) => i),
          //@ts-ignore
          outputRange: routes.map(
            (route) => getColor({ route }) || approxBackgroundColor
          ),
        })
      : approxBackgroundColor;

    const isDark = !color(approxBackgroundColor).isLight();

    const textColor = isDark ? white : black;
    const activeTintColor =
      typeof activeColor !== 'undefined' ? activeColor : textColor;
    const inactiveTintColor =
      typeof inactiveColor !== 'undefined'
        ? inactiveColor
        : color(textColor).alpha(0.5).rgb().string();

    const touchColor = color(activeColor || activeTintColor)
      .alpha(0.12)
      .rgb()
      .string();

    const maxTabWidth = routes.length > 3 ? MIN_TAB_WIDTH : MAX_TAB_WIDTH;
    const maxTabBarWidth = maxTabWidth * routes.length;

    const tabBarWidth = Math.min(layout.width, maxTabBarWidth);
    const tabWidth = tabBarWidth / routes.length;

    const rippleSize = layout.width / 4;

    return (
      <View style={[styles.container, style]}>
        <View style={[styles.content, { backgroundColor: colors.background }]}>
          {routes.map((route, index) => {
            if (!loaded.includes(route.key)) {
              // Don't render a screen if we've never navigated to it
              return null;
            }
            const focused = navigationState.index === index;

            const opacity = sceneAnimationEnabled
              ? tabs[index]
              : focused
              ? 1
              : 0;

            const top = offsets[index].interpolate({
              inputRange: [0, 1],
              outputRange: [0, FAR_FAR_AWAY],
            });

            return (
              <Animated.View
                key={route.key}
                pointerEvents={focused ? 'auto' : 'none'}
                accessibilityElementsHidden={!focused}
                importantForAccessibility={
                  focused ? 'auto' : 'no-hide-descendants'
                }
                style={[StyleSheet.absoluteFill, { opacity }]}
                collapsable={false}
                removeClippedSubviews={
                  // On iOS, set removeClippedSubviews to true only when not focused
                  // This is an workaround for a bug where the clipped view never re-appears
                  Platform.OS === 'ios' ? navigationState.index !== index : true
                }
              >
                <Animated.View
                  style={[
                    styles.content,
                    { top },
                    Platform.OS === 'web'
                      ? {
                          display: loaded.includes(route.key) ? 'flex' : 'none',
                        }
                      : null,
                  ]}
                >
                  {renderScene({
                    route,
                    jumpTo: this.jumpTo,
                  })}
                </Animated.View>
              </Animated.View>
            );
          })}
        </View>
        <Surface
          style={
            [
              styles.bar,
              keyboardHidesNavigationBar
                ? {
                    // When the keyboard is shown, slide down the navigation bar
                    transform: [
                      {
                        translateY: visible.interpolate({
                          inputRange: [0, 1],
                          outputRange: [layout.height, 0],
                        }),
                      },
                    ],
                    // Absolutely position the navigation bar so that the content is below it
                    // This is needed to avoid gap at bottom when the navigation bar is hidden
                    position: keyboard ? 'absolute' : null,
                  }
                : null,
              barStyle,
            ] as StyleProp<ViewStyle>
          }
          pointerEvents={
            layout.measured
              ? keyboardHidesNavigationBar && keyboard
                ? 'none'
                : 'auto'
              : 'none'
          }
          onLayout={this.handleLayout}
        >
          <Animated.View style={[styles.barContent, { backgroundColor }]}>
            <SafeAreaView
              forceInset={{ top: 'never', bottom: 'always' }}
              style={[styles.items, { maxWidth: maxTabBarWidth }]}
            >
              {shifting ? (
                <Animated.View
                  pointerEvents="none"
                  style={[
                    styles.ripple,
                    {
                      // Since we have a single ripple, we have to reposition it so that it appears to expand from active tab.
                      // We need to move it from the top to center of the navigation bar and from the left to the active tab.
                      top: (BAR_HEIGHT - rippleSize) / 2,
                      left:
                        tabWidth * (navigationState.index + 0.5) -
                        rippleSize / 2,
                      height: rippleSize,
                      width: rippleSize,
                      borderRadius: rippleSize / 2,
                      backgroundColor: getColor({
                        route: routes[navigationState.index],
                      }),
                      transform: [
                        {
                          // Scale to twice the size  to ensure it covers the whole navigation bar
                          scale: ripple.interpolate({
                            inputRange: [0, 1],
                            outputRange: [0, 8],
                          }),
                        },
                      ],
                      opacity: ripple.interpolate({
                        inputRange: [0, MIN_RIPPLE_SCALE, 0.3, 1],
                        outputRange: [0, 0, 1, 1],
                      }),
                    },
                  ]}
                />
              ) : null}
              {routes.map((route, index) => {
                const focused = navigationState.index === index;
                const active = tabs[index];

                // Scale the label up
                const scale =
                  labeled && shifting
                    ? active.interpolate({
                        inputRange: [0, 1],
                        outputRange: [0.5, 1],
                      })
                    : 1;

                // Move down the icon to account for no-label in shifting and smaller label in non-shifting.
                const translateY = labeled
                  ? shifting
                    ? active.interpolate({
                        inputRange: [0, 1],
                        outputRange: [7, 0],
                      })
                    : 0
                  : 7;

                // We render the active icon and label on top of inactive ones and cross-fade them on change.
                // This trick gives the illusion that we are animating between active and inactive colors.
                // This is to ensure that we can use native driver, as colors cannot be animated with native driver.
                const activeOpacity = active;
                const inactiveOpacity = active.interpolate({
                  inputRange: [0, 1],
                  outputRange: [1, 0],
                });

                const badge = getBadge({ route });

                return renderTouchable({
                  key: route.key,
                  route,
                  borderless: true,
                  centered: true,
                  rippleColor: touchColor,
                  onPress: () => this.handleTabPress(index),
                  testID: getTestID({ route }),
                  accessibilityLabel: getAccessibilityLabel({ route }),
                  accessibilityTraits: focused
                    ? ['button', 'selected']
                    : 'button',
                  accessibilityComponentType: 'button',
                  accessibilityRole: 'button',
<<<<<<< HEAD
                  accessibilityStates: ['selected'],
=======
                  accessibilityState: { selected: true },
>>>>>>> ed60faed
                  style: styles.item,
                  children: (
                    <View pointerEvents="none">
                      <Animated.View
                        style={[
                          styles.iconContainer,
                          { transform: [{ translateY }] },
                        ]}
                      >
                        <Animated.View
                          style={[
                            styles.iconWrapper,
                            { opacity: activeOpacity },
                          ]}
                        >
                          {renderIcon ? (
                            renderIcon({
                              route,
                              focused: true,
                              color: activeTintColor,
                            })
                          ) : (
                            <Icon
                              source={route.icon as IconSource}
                              color={activeTintColor}
                              size={24}
                            />
                          )}
                        </Animated.View>
                        <Animated.View
                          style={[
                            styles.iconWrapper,
                            { opacity: inactiveOpacity },
                          ]}
                        >
                          {renderIcon ? (
                            renderIcon({
                              route,
                              focused: false,
                              color: inactiveTintColor,
                            })
                          ) : (
                            <Icon
                              source={route.icon as IconSource}
                              color={inactiveTintColor}
                              size={24}
                            />
                          )}
                        </Animated.View>
                        <View
                          style={[
                            styles.badgeContainer,
                            {
                              right:
                                (badge != null && typeof badge !== 'boolean'
                                  ? String(badge).length * -2
                                  : 0) - 2,
                            },
                          ]}
                        >
                          {typeof badge === 'boolean' ? (
                            <Badge visible={badge} size={8} />
                          ) : (
                            <Badge visible={badge != null} size={16}>
                              {badge}
                            </Badge>
                          )}
                        </View>
                      </Animated.View>
                      {labeled ? (
                        <Animated.View
                          style={[
                            styles.labelContainer,
                            { transform: [{ scale }] },
                          ]}
                        >
                          <Animated.View
                            style={[
                              styles.labelWrapper,
                              { opacity: activeOpacity },
                            ]}
                          >
                            {renderLabel ? (
                              renderLabel({
                                route,
                                focused: true,
                                color: activeTintColor,
                              })
                            ) : (
                              <Text
                                style={[
                                  styles.label,
                                  { color: activeTintColor },
                                ]}
                              >
                                {getLabelText({ route })}
                              </Text>
                            )}
                          </Animated.View>
                          {shifting ? null : (
                            <Animated.View
                              style={[
                                styles.labelWrapper,
                                { opacity: inactiveOpacity },
                              ]}
                            >
                              {renderLabel ? (
                                renderLabel({
                                  route,
                                  focused: false,
                                  color: inactiveTintColor,
                                })
                              ) : (
                                <Text
                                  style={[
                                    styles.label,
                                    { color: inactiveTintColor },
                                  ]}
                                >
                                  {getLabelText({ route })}
                                </Text>
                              )}
                            </Animated.View>
                          )}
                        </Animated.View>
                      ) : (
                        <View style={styles.labelContainer} />
                      )}
                    </View>
                  ),
                });
              })}
            </SafeAreaView>
          </Animated.View>
        </Surface>
      </View>
    );
  }
}

export default withTheme(BottomNavigation);

const styles = StyleSheet.create({
  container: {
    flex: 1,
    overflow: 'hidden',
  },
  content: {
    flex: 1,
  },
  bar: {
    left: 0,
    right: 0,
    bottom: 0,
    elevation: 4,
  },
  barContent: {
    alignItems: 'center',
    overflow: 'hidden',
  },
  items: {
    flexDirection: 'row',
    width: '100%',
  },
  item: {
    flex: 1,
    // Top padding is 6 and bottom padding is 10
    // The extra 4dp bottom padding is offset by label's height
    paddingVertical: 6,
  },
  ripple: {
    position: 'absolute',
  },
  iconContainer: {
    height: 24,
    width: 24,
    marginTop: 2,
    marginHorizontal: 12,
    alignSelf: 'center',
  },
  iconWrapper: {
    ...StyleSheet.absoluteFillObject,
    alignItems: 'center',
  },
  labelContainer: {
    height: 16,
    paddingBottom: 2,
  },
  labelWrapper: {
    ...StyleSheet.absoluteFillObject,
  },
  // eslint-disable-next-line react-native/no-color-literals
  label: {
    fontSize: 12,
    textAlign: 'center',
    backgroundColor: 'transparent',
    ...(Platform.OS === 'web'
      ? {
          whiteSpace: 'nowrap',
          alignSelf: 'center',
        }
      : null),
  },
  badgeContainer: {
    position: 'absolute',
    left: 0,
    top: -2,
  },
});<|MERGE_RESOLUTION|>--- conflicted
+++ resolved
@@ -271,11 +271,7 @@
 const MIN_TAB_WIDTH = 96;
 const MAX_TAB_WIDTH = 168;
 const BAR_HEIGHT = 56;
-<<<<<<< HEAD
-const FAR_FAR_AWAY = 9999;
-=======
 const FAR_FAR_AWAY = Platform.OS === 'web' ? 0 : 9999;
->>>>>>> ed60faed
 
 const Touchable = ({
   route: _0,
@@ -875,11 +871,7 @@
                     : 'button',
                   accessibilityComponentType: 'button',
                   accessibilityRole: 'button',
-<<<<<<< HEAD
-                  accessibilityStates: ['selected'],
-=======
                   accessibilityState: { selected: true },
->>>>>>> ed60faed
                   style: styles.item,
                   children: (
                     <View pointerEvents="none">
