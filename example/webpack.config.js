--- conflicted
+++ resolved
@@ -1,12 +1,6 @@
 const path = require('path');
 const createExpoWebpackConfigAsync = require('@expo/webpack-config');
 const { resolver } = require('./metro.config');
-<<<<<<< HEAD
-
-const root = path.resolve(__dirname, '..');
-const node_modules = path.join(__dirname, 'node_modules');
-=======
->>>>>>> ed60faed
 
 const root = path.resolve(__dirname, '..');
 const node_modules = path.join(__dirname, 'node_modules');
