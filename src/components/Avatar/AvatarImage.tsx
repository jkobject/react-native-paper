import * as React from 'react';
import {
  Image,
  ImageSourcePropType,
  StyleSheet,
  View,
  ViewStyle,
  StyleProp,
} from 'react-native';
import { withTheme } from '../../core/theming';

const defaultSize = 64;

<<<<<<< HEAD
=======
export type AvatarImageSource =
  | ImageSourcePropType
  | ((props: { size: number }) => React.ReactNode);

>>>>>>> ed60faed
type Props = React.ComponentPropsWithRef<typeof View> & {
  /**
   * Image to display for the `Avatar`.
   * It accepts a standard React Native Image `source` prop
   * Or a function that returns an `Image`.
   */
  source: AvatarImageSource;
  /**
   * Size of the avatar.
   */
  size?: number;
  style?: StyleProp<ViewStyle>;
  /**
   * @optional
   */
  theme: ReactNativePaper.Theme;
};

/**
 * Avatars can be used to represent people in a graphical way.
 *
 * <div class="screenshots">
 *   <figure>
 *     <img class="medium" src="screenshots/avatar-image.png" />
 *   </figure>
 * </div>
 *
 * ## Usage
 * ```js
 * import * as React from 'react';
 * import { Avatar } from 'react-native-paper';
 *
 * const MyComponent = () => (
 *   <Avatar.Image size={24} source={require('../assets/avatar.png')} />
 * );
 * export default MyComponent
 * ```
 */
const AvatarImage = ({
  size = defaultSize,
  source,
  style,
  theme,
  ...rest
}: Props) => {
  const { colors } = theme;

<<<<<<< HEAD
  render() {
    const { size = defaultSize, source, style, theme, ...rest } = this.props;
    const { colors } = theme;

    const { backgroundColor = colors.primary } =
      StyleSheet.flatten(style) || {};

    return (
      <View
        style={[
          {
            width: size,
            height: size,
            borderRadius: size / 2,
            backgroundColor,
          },
          style,
        ]}
        {...rest}
      >
=======
  const { backgroundColor = colors.primary } = StyleSheet.flatten(style) || {};

  return (
    <View
      style={[
        {
          width: size,
          height: size,
          borderRadius: size / 2,
          backgroundColor,
        },
        style,
      ]}
      {...rest}
    >
      {typeof source === 'function' && source({ size })}
      {typeof source !== 'function' && (
>>>>>>> ed60faed
        <Image
          source={source}
          style={{ width: size, height: size, borderRadius: size / 2 }}
        />
      )}
    </View>
  );
};

AvatarImage.displayName = 'Avatar.Image';

export default withTheme(AvatarImage);<|MERGE_RESOLUTION|>--- conflicted
+++ resolved
@@ -11,13 +11,10 @@
 
 const defaultSize = 64;
 
-<<<<<<< HEAD
-=======
 export type AvatarImageSource =
   | ImageSourcePropType
   | ((props: { size: number }) => React.ReactNode);
 
->>>>>>> ed60faed
 type Props = React.ComponentPropsWithRef<typeof View> & {
   /**
    * Image to display for the `Avatar`.
@@ -65,28 +62,6 @@
 }: Props) => {
   const { colors } = theme;
 
-<<<<<<< HEAD
-  render() {
-    const { size = defaultSize, source, style, theme, ...rest } = this.props;
-    const { colors } = theme;
-
-    const { backgroundColor = colors.primary } =
-      StyleSheet.flatten(style) || {};
-
-    return (
-      <View
-        style={[
-          {
-            width: size,
-            height: size,
-            borderRadius: size / 2,
-            backgroundColor,
-          },
-          style,
-        ]}
-        {...rest}
-      >
-=======
   const { backgroundColor = colors.primary } = StyleSheet.flatten(style) || {};
 
   return (
@@ -104,7 +79,6 @@
     >
       {typeof source === 'function' && source({ size })}
       {typeof source !== 'function' && (
->>>>>>> ed60faed
         <Image
           source={source}
           style={{ width: size, height: size, borderRadius: size / 2 }}
