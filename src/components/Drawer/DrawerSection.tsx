import color from 'color';
import * as React from 'react';
import { View, ViewStyle, StyleSheet, StyleProp } from 'react-native';
import Text from '../Typography/Text';
import Divider from '../Divider';
import { withTheme } from '../../core/theming';

type Props = React.ComponentPropsWithRef<typeof View> & {
  /**
   * Title to show as the header for the section.
   */
  title?: string;
  /**
   * Content of the `Drawer.Section`.
   */
  children: React.ReactNode;
  style?: StyleProp<ViewStyle>;
  /**
   * @optional
   */
  theme: ReactNativePaper.Theme;
};

/**
 * A component to group content inside a navigation drawer.
 *
 * <div class="screenshots">
 *   <figure>
 *     <img class="medium" src="screenshots/drawer-section.png" />
 *   </figure>
 * </div>
 *
 * ## Usage
 * ```js
 * import * as React from 'react';
 * import { Drawer } from 'react-native-paper';
 *
<<<<<<< HEAD
 * export default function MyComponent = () => {
 *
 *     const [active, setActive] = React.useState(false);
 *
 *     return (
 *       <Drawer.Section title="Some title">
 *         <Drawer.Item
 *           label="First Item"
 *           active={active === 'first'}
 *           onPress={() =>  setActive('first')}
 *         />
 *         <Drawer.Item
 *           label="Second Item"
 *           active={active === 'second'}
 *           onPress={() =>  setActive('second')}
 *         />
 *      </Drawer.Section>
 *     );
 * }
=======
 * const MyComponent = () => {
 *   const [active, setActive] = React.useState('');
 *
 *
 *   return (
 *     <Drawer.Section title="Some title">
 *       <Drawer.Item
 *         label="First Item"
 *         active={active === 'first'}
 *         onPress={() => setActive('first')}
 *       />
 *       <Drawer.Item
 *         label="Second Item"
 *         active={active === 'second'}
 *         onPress={() => setActive('second')}
 *       />
 *     </Drawer.Section>
 *   );
 * };
 *
 * export default MyComponent;
>>>>>>> ed60faed
 * ```
 */
const DrawerSection = ({ children, title, theme, style, ...rest }: Props) => {
  const { colors, fonts } = theme;
  const titleColor = color(colors.text).alpha(0.54).rgb().string();
  const font = fonts.medium;

  return (
    <View style={[styles.container, style]} {...rest}>
      {title && (
        <View style={styles.titleContainer}>
          <Text
            numberOfLines={1}
            style={{ color: titleColor, ...font, marginLeft: 16 }}
          >
            {title}
          </Text>
        </View>
      )}
      {children}
      <Divider style={styles.divider} />
    </View>
  );
};

DrawerSection.displayName = 'Drawer.Section';

const styles = StyleSheet.create({
  container: {
    marginBottom: 4,
  },
  titleContainer: {
    height: 40,
    justifyContent: 'center',
  },
  divider: {
    marginTop: 4,
  },
});

export default withTheme(DrawerSection);<|MERGE_RESOLUTION|>--- conflicted
+++ resolved
@@ -35,27 +35,6 @@
  * import * as React from 'react';
  * import { Drawer } from 'react-native-paper';
  *
-<<<<<<< HEAD
- * export default function MyComponent = () => {
- *
- *     const [active, setActive] = React.useState(false);
- *
- *     return (
- *       <Drawer.Section title="Some title">
- *         <Drawer.Item
- *           label="First Item"
- *           active={active === 'first'}
- *           onPress={() =>  setActive('first')}
- *         />
- *         <Drawer.Item
- *           label="Second Item"
- *           active={active === 'second'}
- *           onPress={() =>  setActive('second')}
- *         />
- *      </Drawer.Section>
- *     );
- * }
-=======
  * const MyComponent = () => {
  *   const [active, setActive] = React.useState('');
  *
@@ -77,7 +56,6 @@
  * };
  *
  * export default MyComponent;
->>>>>>> ed60faed
  * ```
  */
 const DrawerSection = ({ children, title, theme, style, ...rest }: Props) => {
