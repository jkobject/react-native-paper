import * as React from 'react';
import {
  StyleProp,
  StyleSheet,
  Animated,
  SafeAreaView,
  TouchableWithoutFeedback,
  View,
  ViewStyle,
} from 'react-native';
import color from 'color';
import FAB from './FAB';
import Text from '../Typography/Text';
import Card from '../Card/Card';
import { withTheme } from '../../core/theming';
import type { IconSource } from '../Icon';

type Props = {
  /**
   * Action items to display in the form of a speed dial.
   * An action item should contain the following properties:
   * - `icon`: icon to display (required)
   * - `label`: optional label text
   * - `accessibilityLabel`: accessibility label for the action, uses label by default if specified
   * - `color`: custom icon color of the action item
   * - `style`: pass additional styles for the fab item, for example, `backgroundColor`
   * - `onPress`: callback that is called when `FAB` is pressed (required)
   */
  actions: Array<{
    icon: IconSource;
    label?: string;
    color?: string;
    accessibilityLabel?: string;
    style?: StyleProp<ViewStyle>;
    onPress: () => void;
    testID?: string;
  }>;
  /**
   * Icon to display for the `FAB`.
   * You can toggle it based on whether the speed dial is open to display a different icon.
   */
  icon: IconSource;
  /**
   * Accessibility label for the FAB. This is read by the screen reader when the user taps the FAB.
   */
  accessibilityLabel?: string;
  /**
   * Custom color for the `FAB`.
   */
  color?: string;
  /**
   * Function to execute on pressing the `FAB`.
   */
  onPress?: () => void;
  /**
   * Whether the speed dial is open.
   */
  open: boolean;
  /**
   * Callback which is called on opening and closing the speed dial.
   * The open state needs to be updated when it's called, otherwise the change is dropped.
   */
  onStateChange: (state: { open: boolean }) => void;
  /**
   * Whether `FAB` is currently visible.
   */
  visible: boolean;
  /**
   * Style for the group. You can use it to pass additional styles if you need.
   * For example, you can set an additional padding if you have a tab bar at the bottom.
   */
  style?: StyleProp<ViewStyle>;
  /**
   * Style for the FAB. It allows to pass the FAB button styles, such as backgroundColor.
   */
  fabStyle?: StyleProp<ViewStyle>;
  /**
   * @optional
   */
  theme: ReactNativePaper.Theme;
  /**
   * Pass down testID from Group props to FAB.
   */
  testID?: string;
};

/**
 * A component to display a stack of FABs with related actions in a speed dial.
 * To render the group above other components, you'll need to wrap it with the [`Portal`](portal.html) component.
 *
 * <div class="screenshots">
 *   <img src="screenshots/fab-group.png" />
 * </div>
 *
 * ## Usage
 * ```js
 * import * as React from 'react';
 * import { FAB, Portal, Provider } from 'react-native-paper';
 *
 * const MyComponent = () => {
 *   const [state, setState] = React.useState({ open: false });
 *
 *   const onStateChange = ({ open }) => setState({ open });
 *
 *   const { open } = state;
 *
<<<<<<< HEAD
 *     return (
 *       <Provider>
 *          <Portal>
 *            <FAB.Group
 *              open={open}
 *              icon={open ? 'calendar-today' : 'plus'}
 *              actions={[
 *                { icon: 'plus', onPress: () => console.log('Pressed add') },
 *                { icon: 'star', label: 'Star', onPress: () => console.log('Pressed star')},
 *                { icon: 'email', label: 'Email', onPress: () => console.log('Pressed email') },
 *                { icon: 'bell', label: 'Remind', onPress: () => console.log('Pressed notifications') },
 *              ]}
 *              onStateChange={this._onStateChange}
 *              onPress={() => {
 *                if (open) {
 *                  // do something if the speed dial is open
 *                }
 *              }}
 *            />
 *          </Portal>
 *       </Provider>
 *     );
 *   }
 * }
=======
 *   return (
 *     <Provider>
 *       <Portal>
 *         <FAB.Group
 *           open={open}
 *           icon={open ? 'calendar-today' : 'plus'}
 *           actions={[
 *             { icon: 'plus', onPress: () => console.log('Pressed add') },
 *             {
 *               icon: 'star',
 *               label: 'Star',
 *               onPress: () => console.log('Pressed star'),
 *             },
 *             {
 *               icon: 'email',
 *               label: 'Email',
 *               onPress: () => console.log('Pressed email'),
 *             },
 *             {
 *               icon: 'bell',
 *               label: 'Remind',
 *               onPress: () => console.log('Pressed notifications'),
 *             },
 *           ]}
 *           onStateChange={onStateChange}
 *           onPress={() => {
 *             if (open) {
 *               // do something if the speed dial is open
 *             }
 *           }}
 *         />
 *       </Portal>
 *     </Provider>
 *   );
 * };
 *
 * export default MyComponent;
>>>>>>> ed60faed
 * ```
 */
const FABGroup = ({
  actions,
  icon,
  open,
  onPress,
  accessibilityLabel,
  theme,
  style,
  fabStyle,
  visible,
  testID,
  onStateChange,
  color: colorProp,
}: Props) => {
  const { current: backdrop } = React.useRef<Animated.Value>(
    new Animated.Value(0)
  );
  const animations = React.useRef<Animated.Value[]>(
    actions.map(() => new Animated.Value(open ? 1 : 0))
  );

  const [prevActions, setPrevActions] = React.useState<
    | {
        icon: IconSource;
        label?: string;
        color?: string;
        accessibilityLabel?: string;
        style?: StyleProp<ViewStyle>;
        onPress: () => void;
        testID?: string;
      }[]
    | null
  >(null);

  const { scale } = theme.animation;

  React.useEffect(() => {
    if (open) {
      Animated.parallel([
        Animated.timing(backdrop, {
          toValue: 1,
          duration: 250 * scale,
          useNativeDriver: true,
        }),
        Animated.stagger(
          50 * scale,
          animations.current
            .map((animation) =>
              Animated.timing(animation, {
                toValue: 1,
                duration: 150 * scale,
                useNativeDriver: true,
              })
            )
            .reverse()
        ),
      ]).start();
    } else {
      Animated.parallel([
        Animated.timing(backdrop, {
          toValue: 0,
          duration: 200 * scale,
          useNativeDriver: true,
        }),
        ...animations.current.map((animation) =>
          Animated.timing(animation, {
            toValue: 0,
            duration: 150 * scale,
            useNativeDriver: true,
          })
        ),
      ]).start();
    }
  }, [open, actions, backdrop, scale]);

  const close = () => onStateChange({ open: false });

  const toggle = () => onStateChange({ open: !open });

  const { colors } = theme;

  const labelColor = theme.dark
    ? colors.text
    : color(colors.text).fade(0.54).rgb().string();
  const backdropOpacity = open
    ? backdrop.interpolate({
        inputRange: [0, 0.5, 1],
        outputRange: [0, 1, 1],
      })
    : backdrop;

  const opacities = animations.current;
  const scales = opacities.map((opacity) =>
    open
      ? opacity.interpolate({
          inputRange: [0, 1],
          outputRange: [0.8, 1],
        })
      : 1
  );

  if (actions.length !== prevActions?.length) {
    animations.current = actions.map(
      (_, i) => animations.current[i] || new Animated.Value(open ? 1 : 0)
    );
    setPrevActions(actions);
  }

<<<<<<< HEAD
    return (
      <View pointerEvents="box-none" style={[styles.container, style]}>
        <TouchableWithoutFeedback onPress={this.close}>
          <Animated.View
            pointerEvents={open ? 'auto' : 'none'}
            style={[
              styles.backdrop,
              {
                opacity: backdropOpacity,
                backgroundColor: colors.backdrop,
              },
            ]}
          />
        </TouchableWithoutFeedback>
        <SafeAreaView pointerEvents="box-none" style={styles.safeArea}>
          <View pointerEvents={open ? 'box-none' : 'none'}>
            {actions.map((it, i) => (
              <View
                key={i} // eslint-disable-line react/no-array-index-key
                style={styles.item}
                pointerEvents={open ? 'box-none' : 'none'}
              >
                {it.label && (
                  <Card
                    style={
                      [
                        styles.label,
                        {
                          transform: [{ scale: scales[i] }],
                          opacity: opacities[i],
                        },
                      ] as StyleProp<ViewStyle>
                    }
                    onPress={() => {
                      it.onPress();
                      this.close();
                    }}
                    accessibilityLabel={
                      it.accessibilityLabel !== 'undefined'
                        ? it.accessibilityLabel
                        : it.label
                    }
                    accessibilityTraits="button"
                    accessibilityComponentType="button"
                    accessibilityRole="button"
                  >
                    <Text style={{ color: labelColor }}>{it.label}</Text>
                  </Card>
                )}
                <FAB
                  small
                  icon={it.icon}
                  color={it.color}
=======
  return (
    <View pointerEvents="box-none" style={[styles.container, style]}>
      <TouchableWithoutFeedback onPress={close}>
        <Animated.View
          pointerEvents={open ? 'auto' : 'none'}
          style={[
            styles.backdrop,
            {
              opacity: backdropOpacity,
              backgroundColor: colors.backdrop,
            },
          ]}
        />
      </TouchableWithoutFeedback>
      <SafeAreaView pointerEvents="box-none" style={styles.safeArea}>
        <View pointerEvents={open ? 'box-none' : 'none'}>
          {actions.map((it, i) => (
            <View
              key={i} // eslint-disable-line react/no-array-index-key
              style={styles.item}
              pointerEvents={open ? 'box-none' : 'none'}
            >
              {it.label && (
                <Card
>>>>>>> ed60faed
                  style={
                    [
                      styles.label,
                      {
                        transform: [{ scale: scales[i] }],
                        opacity: opacities[i],
                      },
                    ] as StyleProp<ViewStyle>
                  }
                  onPress={() => {
                    it.onPress();
                    close();
                  }}
                  accessibilityLabel={
                    it.accessibilityLabel !== 'undefined'
                      ? it.accessibilityLabel
                      : it.label
                  }
                  accessibilityTraits="button"
                  accessibilityComponentType="button"
                  accessibilityRole="button"
<<<<<<< HEAD
                  testID={it.testID}
                  visible={open}
                />
              </View>
            ))}
          </View>
          <FAB
            onPress={() => {
              onPress?.();
              this.toggle();
            }}
            icon={icon}
            color={this.props.color}
            accessibilityLabel={accessibilityLabel}
            accessibilityTraits="button"
            accessibilityComponentType="button"
            accessibilityRole="button"
            style={[styles.fab, fabStyle]}
            visible={visible}
            testID={testID}
          />
        </SafeAreaView>
      </View>
    );
  }
}
=======
                >
                  <Text style={{ color: labelColor }}>{it.label}</Text>
                </Card>
              )}
              <FAB
                small
                icon={it.icon}
                color={it.color}
                style={
                  [
                    {
                      transform: [{ scale: scales[i] }],
                      opacity: opacities[i],
                      backgroundColor: theme.colors.surface,
                    },
                    it.style,
                  ] as StyleProp<ViewStyle>
                }
                onPress={() => {
                  it.onPress();
                  close();
                }}
                accessibilityLabel={
                  typeof it.accessibilityLabel !== 'undefined'
                    ? it.accessibilityLabel
                    : it.label
                }
                accessibilityTraits="button"
                accessibilityComponentType="button"
                accessibilityRole="button"
                testID={it.testID}
                visible={open}
              />
            </View>
          ))}
        </View>
        <FAB
          onPress={() => {
            onPress?.();
            toggle();
          }}
          icon={icon}
          color={colorProp}
          accessibilityLabel={accessibilityLabel}
          accessibilityTraits="button"
          accessibilityComponentType="button"
          accessibilityRole="button"
          accessibilityState={{ expanded: open }}
          style={[styles.fab, fabStyle]}
          visible={visible}
          testID={testID}
        />
      </SafeAreaView>
    </View>
  );
};

FABGroup.displayName = 'FAB.Group';
>>>>>>> ed60faed

export default withTheme(FABGroup);

// @component-docs ignore-next-line
export { FABGroup };

const styles = StyleSheet.create({
  safeArea: {
    alignItems: 'flex-end',
  },
  container: {
    ...StyleSheet.absoluteFillObject,
    justifyContent: 'flex-end',
  },
  fab: {
    marginHorizontal: 16,
    marginBottom: 16,
    marginTop: 0,
  },
  backdrop: {
    ...StyleSheet.absoluteFillObject,
  },
  label: {
    borderRadius: 5,
    paddingHorizontal: 12,
    paddingVertical: 6,
    marginVertical: 8,
    marginHorizontal: 16,
    elevation: 2,
  },
  item: {
    marginHorizontal: 24,
    marginBottom: 16,
    flexDirection: 'row',
    justifyContent: 'flex-end',
    alignItems: 'center',
  },
});<|MERGE_RESOLUTION|>--- conflicted
+++ resolved
@@ -104,32 +104,6 @@
  *
  *   const { open } = state;
  *
-<<<<<<< HEAD
- *     return (
- *       <Provider>
- *          <Portal>
- *            <FAB.Group
- *              open={open}
- *              icon={open ? 'calendar-today' : 'plus'}
- *              actions={[
- *                { icon: 'plus', onPress: () => console.log('Pressed add') },
- *                { icon: 'star', label: 'Star', onPress: () => console.log('Pressed star')},
- *                { icon: 'email', label: 'Email', onPress: () => console.log('Pressed email') },
- *                { icon: 'bell', label: 'Remind', onPress: () => console.log('Pressed notifications') },
- *              ]}
- *              onStateChange={this._onStateChange}
- *              onPress={() => {
- *                if (open) {
- *                  // do something if the speed dial is open
- *                }
- *              }}
- *            />
- *          </Portal>
- *       </Provider>
- *     );
- *   }
- * }
-=======
  *   return (
  *     <Provider>
  *       <Portal>
@@ -167,7 +141,6 @@
  * };
  *
  * export default MyComponent;
->>>>>>> ed60faed
  * ```
  */
 const FABGroup = ({
@@ -278,61 +251,6 @@
     setPrevActions(actions);
   }
 
-<<<<<<< HEAD
-    return (
-      <View pointerEvents="box-none" style={[styles.container, style]}>
-        <TouchableWithoutFeedback onPress={this.close}>
-          <Animated.View
-            pointerEvents={open ? 'auto' : 'none'}
-            style={[
-              styles.backdrop,
-              {
-                opacity: backdropOpacity,
-                backgroundColor: colors.backdrop,
-              },
-            ]}
-          />
-        </TouchableWithoutFeedback>
-        <SafeAreaView pointerEvents="box-none" style={styles.safeArea}>
-          <View pointerEvents={open ? 'box-none' : 'none'}>
-            {actions.map((it, i) => (
-              <View
-                key={i} // eslint-disable-line react/no-array-index-key
-                style={styles.item}
-                pointerEvents={open ? 'box-none' : 'none'}
-              >
-                {it.label && (
-                  <Card
-                    style={
-                      [
-                        styles.label,
-                        {
-                          transform: [{ scale: scales[i] }],
-                          opacity: opacities[i],
-                        },
-                      ] as StyleProp<ViewStyle>
-                    }
-                    onPress={() => {
-                      it.onPress();
-                      this.close();
-                    }}
-                    accessibilityLabel={
-                      it.accessibilityLabel !== 'undefined'
-                        ? it.accessibilityLabel
-                        : it.label
-                    }
-                    accessibilityTraits="button"
-                    accessibilityComponentType="button"
-                    accessibilityRole="button"
-                  >
-                    <Text style={{ color: labelColor }}>{it.label}</Text>
-                  </Card>
-                )}
-                <FAB
-                  small
-                  icon={it.icon}
-                  color={it.color}
-=======
   return (
     <View pointerEvents="box-none" style={[styles.container, style]}>
       <TouchableWithoutFeedback onPress={close}>
@@ -357,7 +275,6 @@
             >
               {it.label && (
                 <Card
->>>>>>> ed60faed
                   style={
                     [
                       styles.label,
@@ -379,34 +296,6 @@
                   accessibilityTraits="button"
                   accessibilityComponentType="button"
                   accessibilityRole="button"
-<<<<<<< HEAD
-                  testID={it.testID}
-                  visible={open}
-                />
-              </View>
-            ))}
-          </View>
-          <FAB
-            onPress={() => {
-              onPress?.();
-              this.toggle();
-            }}
-            icon={icon}
-            color={this.props.color}
-            accessibilityLabel={accessibilityLabel}
-            accessibilityTraits="button"
-            accessibilityComponentType="button"
-            accessibilityRole="button"
-            style={[styles.fab, fabStyle]}
-            visible={visible}
-            testID={testID}
-          />
-        </SafeAreaView>
-      </View>
-    );
-  }
-}
-=======
                 >
                   <Text style={{ color: labelColor }}>{it.label}</Text>
                 </Card>
@@ -465,7 +354,6 @@
 };
 
 FABGroup.displayName = 'FAB.Group';
->>>>>>> ed60faed
 
 export default withTheme(FABGroup);
 
