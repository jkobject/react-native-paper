--- conflicted
+++ resolved
@@ -17,22 +17,14 @@
     <ScrollView style={[styles.container, { backgroundColor: background }]}>
       <List.Section title="Expandable list item">
         <List.Accordion
-<<<<<<< HEAD
-          left={props => <List.Icon {...props} icon="folder" />}
-=======
           left={(props) => <List.Icon {...props} icon="folder" />}
->>>>>>> ed60faed
           title="Expandable list item"
         >
           <List.Item title="List item 1" />
           <List.Item title="List item 2" />
         </List.Accordion>
         <List.Accordion
-<<<<<<< HEAD
-          left={props => <List.Icon {...props} icon="folder" />}
-=======
           left={(props) => <List.Icon {...props} icon="folder" />}
->>>>>>> ed60faed
           title="Start expanded"
           expanded={expanded}
           onPress={_handlePress}
@@ -53,17 +45,6 @@
       <Divider />
       <List.Section title="Expandable list with icons">
         <List.Accordion
-<<<<<<< HEAD
-          left={props => <List.Icon {...props} icon="star" />}
-          title="Accordion item 1"
-        >
-          <List.Item
-            left={props => <List.Icon {...props} icon="thumb-up" />}
-            title="List item 1"
-          />
-          <List.Item
-            left={props => <List.Icon {...props} icon="thumb-down" />}
-=======
           left={(props) => <List.Icon {...props} icon="star" />}
           title="Accordion item 1"
         >
@@ -73,7 +54,6 @@
           />
           <List.Item
             left={(props) => <List.Icon {...props} icon="thumb-down" />}
->>>>>>> ed60faed
             title="List item 2"
           />
         </List.Accordion>
