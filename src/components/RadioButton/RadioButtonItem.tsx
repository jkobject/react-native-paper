import * as React from 'react';
import {
  View,
  StyleSheet,
  StyleProp,
  ViewStyle,
  TextStyle,
} from 'react-native';
import { withTheme } from '../../core/theming';
import { RadioButtonContext, RadioButtonContextType } from './RadioButtonGroup';
import { handlePress } from './utils';
import TouchableRipple from '../TouchableRipple/TouchableRipple';
import RadioButton from './RadioButton';
import Text from '../Typography/Text';
import RadioButtonAndroid from './RadioButtonAndroid';
import RadioButtonIOS from './RadioButtonIOS';

export type Props = {
  /**
   * Value of the radio button.
   */
  value: string;
  /**
   * Label to be displayed on the item.
   */
  label: string;
  /**
   * Whether radio is disabled.
   */
  disabled?: boolean;
  /**
   * Function to execute on press.
   */
  onPress?: () => void;
  /**
<<<<<<< HEAD
=======
   * Accessibility label for the touchable. This is read by the screen reader when the user taps the touchable.
   */
  accessibilityLabel?: string;
  /**
>>>>>>> ed60faed
   * Custom color for unchecked radio.
   */
  uncheckedColor?: string;
  /**
   * Custom color for radio.
   */
  color?: string;
  /**
   * Status of radio button.
   */
  status?: 'checked' | 'unchecked';
  /**
   * Additional styles for container View.
   */
  style?: StyleProp<ViewStyle>;
  /**
   * Style that is passed to Label element.
   */
  labelStyle?: StyleProp<TextStyle>;
  /**
   * @optional
   */
  theme: ReactNativePaper.Theme;
  /**
   * testID to be used on tests.
   */
  testID?: string;
  /**
   * Whether `<RadioButton.Android />` or `<RadioButton.IOS />` should be used.
   * Left undefined `<RadioButton />` will be used.
   */
  mode?: 'android' | 'ios';
};

/**
 * RadioButton.Item allows you to press the whole row (item) instead of only the RadioButton.
 *
 * <div class="screenshots">
 *   <figure>
 *     <img class="medium" src="screenshots/radio-item.ios.png" />
 *     <figcaption>Pressed</figcaption>
 *   </figure>
 * </div>
 *
 * ## Usage
 * ```js
 * import * as React from 'react';
 * import { RadioButton } from 'react-native-paper';
 *
 * const MyComponent = () => {
 *   const [value, setValue] = React.useState('first');
 *
 *   return (
 *     <RadioButton.Group onValueChange={value => setValue(value)} value={value}>
 *       <RadioButton.Item label="First item" value="first" />
 *       <RadioButton.Item label="Second item" value="second" />
 *     </RadioButton.Group>
 *   );
 * };
 *
 * export default MyComponent;
 *```
 */
const RadioButtonItem = ({
  value,
  label,
  style,
  labelStyle,
  onPress,
  disabled,
  color,
  uncheckedColor,
  status,
  theme: { colors },
  accessibilityLabel,
  testID,
  mode,
}: Props) => {
  const radioButtonProps = { value, disabled, status, color, uncheckedColor };
  let radioButton: any;

<<<<<<< HEAD
  render() {
    const {
      value,
      label,
      style,
      labelStyle,
      onPress,
      disabled,
      color,
      uncheckedColor,
      status,
      theme: { colors },
    } = this.props;

    return (
      <RadioButtonContext.Consumer>
        {(context?: RadioButtonContextType) => {
          return (
            <TouchableRipple
              onPress={
                disabled
                  ? undefined
                  : () =>
                      handlePress({
                        onPress: onPress,
                        onValueChange: context?.onValueChange,
                        value,
                      })
              }
            >
              <View style={[styles.container, style]} pointerEvents="none">
                <Text
                  style={[styles.label, { color: colors.text }, labelStyle]}
                >
                  {label}
                </Text>
                <RadioButton
                  value={value}
                  disabled={disabled}
                  status={status}
                  color={color}
                  uncheckedColor={uncheckedColor}
                />
              </View>
            </TouchableRipple>
          );
        }}
      </RadioButtonContext.Consumer>
    );
=======
  if (mode === 'android') {
    radioButton = <RadioButtonAndroid {...radioButtonProps} />;
  } else if (mode === 'ios') {
    radioButton = <RadioButtonIOS {...radioButtonProps} />;
  } else {
    radioButton = <RadioButton {...radioButtonProps} />;
>>>>>>> ed60faed
  }

  return (
    <RadioButtonContext.Consumer>
      {(context?: RadioButtonContextType) => {
        return (
          <TouchableRipple
            onPress={
              disabled
                ? undefined
                : () =>
                    handlePress({
                      onPress: onPress,
                      onValueChange: context?.onValueChange,
                      value,
                    })
            }
            accessibilityLabel={accessibilityLabel}
            testID={testID}
          >
            <View style={[styles.container, style]} pointerEvents="none">
              <Text style={[styles.label, { color: colors.text }, labelStyle]}>
                {label}
              </Text>
              {radioButton}
            </View>
          </TouchableRipple>
        );
      }}
    </RadioButtonContext.Consumer>
  );
};

RadioButtonItem.displayName = 'RadioButton.Item';

export default withTheme(RadioButtonItem);

// @component-docs ignore-next-line
export { RadioButtonItem };

const styles = StyleSheet.create({
  container: {
    flexDirection: 'row',
    alignItems: 'center',
    justifyContent: 'space-between',
    paddingVertical: 8,
    paddingHorizontal: 16,
  },
  label: {
    fontSize: 16,
  },
});<|MERGE_RESOLUTION|>--- conflicted
+++ resolved
@@ -33,13 +33,10 @@
    */
   onPress?: () => void;
   /**
-<<<<<<< HEAD
-=======
    * Accessibility label for the touchable. This is read by the screen reader when the user taps the touchable.
    */
   accessibilityLabel?: string;
   /**
->>>>>>> ed60faed
    * Custom color for unchecked radio.
    */
   uncheckedColor?: string;
@@ -121,64 +118,12 @@
   const radioButtonProps = { value, disabled, status, color, uncheckedColor };
   let radioButton: any;
 
-<<<<<<< HEAD
-  render() {
-    const {
-      value,
-      label,
-      style,
-      labelStyle,
-      onPress,
-      disabled,
-      color,
-      uncheckedColor,
-      status,
-      theme: { colors },
-    } = this.props;
-
-    return (
-      <RadioButtonContext.Consumer>
-        {(context?: RadioButtonContextType) => {
-          return (
-            <TouchableRipple
-              onPress={
-                disabled
-                  ? undefined
-                  : () =>
-                      handlePress({
-                        onPress: onPress,
-                        onValueChange: context?.onValueChange,
-                        value,
-                      })
-              }
-            >
-              <View style={[styles.container, style]} pointerEvents="none">
-                <Text
-                  style={[styles.label, { color: colors.text }, labelStyle]}
-                >
-                  {label}
-                </Text>
-                <RadioButton
-                  value={value}
-                  disabled={disabled}
-                  status={status}
-                  color={color}
-                  uncheckedColor={uncheckedColor}
-                />
-              </View>
-            </TouchableRipple>
-          );
-        }}
-      </RadioButtonContext.Consumer>
-    );
-=======
   if (mode === 'android') {
     radioButton = <RadioButtonAndroid {...radioButtonProps} />;
   } else if (mode === 'ios') {
     radioButton = <RadioButtonIOS {...radioButtonProps} />;
   } else {
     radioButton = <RadioButton {...radioButtonProps} />;
->>>>>>> ed60faed
   }
 
   return (
