--- conflicted
+++ resolved
@@ -94,11 +94,7 @@
       Animated.timing(radioAnim, {
         toValue: 1,
         duration: 150 * scale,
-<<<<<<< HEAD
-        useNativeDriver: false,
-=======
         useNativeDriver: true,
->>>>>>> ed60faed
       }).start();
     } else {
       borderAnim.setValue(10);
