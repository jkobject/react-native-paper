{
  "name": "react-native-paper",
<<<<<<< HEAD
  "version": "3.10.1",
  "description": "Material design for React Native",
  "main": "lib/commonjs/index.js",
  "module": "lib/module/index.js",
  "react-native": "lib/module/index.js",
=======
  "version": "4.4.1",
  "description": "Material design for React Native",
  "main": "lib/commonjs/index.js",
  "module": "lib/module/index.js",
  "react-native": "src/index.tsx",
>>>>>>> ed60faed
  "source": "src/index.tsx",
  "types": "lib/typescript/src/index.d.ts",
  "files": [
    "src",
    "lib",
    "babel.js"
  ],
  "sideEffects": false,
  "repository": {
    "type": "git",
    "url": "https://github.com/callstack/react-native-paper.git"
  },
  "author": "",
  "license": "MIT",
  "bugs": {
    "url": "https://github.com/callstack/react-native-paper/issues"
  },
  "homepage": "https://callstack.github.io/react-native-paper",
  "keywords": [
    "android",
    "ios",
    "react native",
    "component library",
    "ui kit",
    "material design",
    "bootstrap"
  ],
  "scripts": {
    "typescript": "tsc --noEmit",
    "lint": "eslint --ext '.js,.ts,.tsx' .",
    "test": "jest",
    "prepare": "bob build && node ./scripts/generate-mappings.js",
    "release": "release-it",
    "bootstrap": "yarn --cwd example && yarn --cwd docs && yarn",
    "docs": "yarn --cwd docs",
    "example": "yarn --cwd example"
  },
  "publishConfig": {
    "registry": "https://registry.npmjs.org/"
  },
  "dependencies": {
    "@callstack/react-theme-provider": "^3.0.5",
    "color": "^3.1.2",
    "react-native-safe-area-view": "^0.14.9"
  },
  "devDependencies": {
    "@babel/core": "^7.10.3",
    "@babel/runtime": "^7.10.3",
    "@callstack/eslint-config": "^9.0.0",
    "@commitlint/config-conventional": "^8.3.4",
    "@react-native-community/bob": "^0.16.0",
    "@release-it/conventional-changelog": "^1.1.0",
    "@types/color": "^3.0.0",
    "@types/jest": "^24.0.13",
    "@types/node": "^13.1.0",
    "@types/react-dom": "^16.8.4",
    "@types/react-native": "^0.62.0",
    "@types/react-native-vector-icons": "^6.4.1",
    "@typescript-eslint/eslint-plugin": "^2.12.0",
    "@typescript-eslint/parser": "^2.12.0",
    "all-contributors-cli": "^6.1.1",
    "babel-cli": "^6.26.0",
    "babel-core": "^7.0.0-bridge.0",
    "babel-jest": "^26.1.0",
    "babel-test": "^0.1.1",
    "chalk": "^4.0.0",
    "commitlint": "^8.3.4",
    "conventional-changelog-cli": "^2.0.11",
    "dedent": "^0.7.0",
    "eslint": "^6.7.2",
    "eslint-config-callstack-io": "^1.1.1",
    "eslint-plugin-prettier": "^3.0.0",
    "eslint-plugin-react-native": "^3.5.0",
    "flow-bin": "0.92.0",
    "glob": "^7.1.3",
    "husky": "^1.3.1",
    "jest": "^26.1.0",
    "jest-file-snapshot": "^0.3.2",
    "metro-react-native-babel-preset": "^0.59.0",
    "prettier": "^2.0.5",
    "react": "16.11.0",
    "react-dom": "16.11.0",
    "react-native": "^0.62.0",
    "react-native-testing-library": "^1.5.0",
    "react-native-vector-icons": "~6.3.0",
    "react-test-renderer": "16.11.0",
    "release-it": "^13.4.0",
    "rimraf": "^3.0.2",
    "typescript": "^3.8.3"
  },
  "peerDependencies": {
    "react": "*",
    "react-native": "*",
    "react-native-vector-icons": "*"
  },
  "husky": {
    "hooks": {
      "commit-msg": "commitlint -E HUSKY_GIT_PARAMS",
      "pre-commit": "yarn lint && yarn typescript && yarn test"
    }
  },
  "jest": {
    "preset": "react-native",
    "setupFiles": [
      "<rootDir>/testSetup.js"
    ],
    "cacheDirectory": "./cache/jest",
    "modulePathIgnorePatterns": [
      "<rootDir>/example/node_modules",
      "<rootDir>/lib/"
    ],
    "watchPathIgnorePatterns": [
      "__fixtures__\\/[^/]+\\/(output|error)\\.js"
    ]
  },
  "greenkeeper": {
    "ignore": [
      "expo",
      "flow-bin",
      "react",
      "react-dom",
      "react-native",
      "react-test-renderer",
      "@types/react-native",
      "@types/jest",
      "husky",
      "eslint"
    ]
  },
  "@react-native-community/bob": {
    "source": "src",
    "output": "lib",
    "targets": [
      "commonjs",
      "module",
      "typescript"
    ],
    "files": [
      "src/"
    ]
  }
}<|MERGE_RESOLUTION|>--- conflicted
+++ resolved
@@ -1,18 +1,10 @@
 {
   "name": "react-native-paper",
-<<<<<<< HEAD
-  "version": "3.10.1",
-  "description": "Material design for React Native",
-  "main": "lib/commonjs/index.js",
-  "module": "lib/module/index.js",
-  "react-native": "lib/module/index.js",
-=======
   "version": "4.4.1",
   "description": "Material design for React Native",
   "main": "lib/commonjs/index.js",
   "module": "lib/module/index.js",
   "react-native": "src/index.tsx",
->>>>>>> ed60faed
   "source": "src/index.tsx",
   "types": "lib/typescript/src/index.d.ts",
   "files": [
